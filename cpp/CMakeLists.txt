--- conflicted
+++ resolved
@@ -555,10 +555,6 @@
   INSTALL_EXPORT_SET raft-distributed-exports
 )
 
-<<<<<<< HEAD
-rapids_export_package(BUILD ucxx raft-distributed-exports COMPONENTS ucxx python GLOBAL_TARGETS ucxx::ucxx ucxx::python)
-rapids_export_package(INSTALL ucxx raft-distributed-exports COMPONENTS ucxx python GLOBAL_TARGETS ucxx::ucxx ucxx::python)
-=======
 rapids_export_package(
   BUILD ucxx raft-distributed-exports COMPONENTS ucxx python GLOBAL_TARGETS ucxx::ucxx ucxx::python
 )
@@ -566,20 +562,14 @@
   INSTALL ucxx raft-distributed-exports COMPONENTS ucxx python GLOBAL_TARGETS ucxx::ucxx
                                                                               ucxx::python
 )
->>>>>>> 639ea1ed
 rapids_export_package(BUILD NCCL raft-distributed-exports)
 rapids_export_package(INSTALL NCCL raft-distributed-exports)
 
 # ucx is a requirement for raft_distributed, but its config is not safe to be
 # found multiple times, so rather than exporting a package dependency on it
-<<<<<<< HEAD
-# above we rely on rapids_export_package(ucxx) to trigger bringing it in
-# transitively
-=======
 # above we rely on consumers to find it themselves. Once
 # https://github.com/rapidsai/ucxx/issues/173 is resolved we can export it
 # above again.
->>>>>>> 639ea1ed
 target_link_libraries(raft_distributed INTERFACE ucx::ucp ucxx::ucxx NCCL::NCCL)
 
 # ##################################################################################################
