/*
 * Copyright (c) 2020-2022, NVIDIA CORPORATION.
 *
 * Licensed under the Apache License, Version 2.0 (the "License");
 * you may not use this file except in compliance with the License.
 * You may obtain a copy of the License at
 *
 *     http://www.apache.org/licenses/LICENSE-2.0
 *
 * Unless required by applicable law or agreed to in writing, software
 * distributed under the License is distributed on an "AS IS" BASIS,
 * WITHOUT WARRANTIES OR CONDITIONS OF ANY KIND, either express or implied.
 * See the License for the specific language governing permissions and
 * limitations under the License.
 */
#pragma once

#include <optional>
#include <raft/cluster/detail/kmeans.cuh>
#include <raft/cluster/kmeans_types.hpp>
#include <raft/core/kvp.hpp>
#include <raft/core/mdarray.hpp>

namespace raft::cluster::kmeans {

/**
 * @brief Find clusters with k-means algorithm.
 *   Initial centroids are chosen with k-means++ algorithm. Empty
 *   clusters are reinitialized by choosing new centroids with
 *   k-means++ algorithm.
<<<<<<< HEAD
 *
 * @code{.cpp}
 *   #include <raft/core/handle.hpp>
 *   #include <raft/cluster/kmeans.cuh>
 *   #include <raft/cluster/kmeans_types.hpp>
 *   using namespace raft::cluster;
 *   ...
 *   raft::handle_t handle;
 *   raft::cluster::KMeansParams params;
 *   int n_features = 15, inertia, n_iter;
 *   auto centroids = raft::make_device_matrix<float, int>(handle, params.n_clusters, n_features);
 *
 *   kmeans::fit(handle,
 *               params,
 *               X,
 *               std::nullopt,
 *               centroids,
 *               raft::make_scalar_view(&inertia),
 *               raft::make_scalar_view(&n_iter));
 * @endcode
 *
=======
>>>>>>> 18d71954
 * @tparam DataT the type of data used for weights, distances.
 * @tparam IndexT the type of data used for indexing.
 * @param[in]     handle        The raft handle.
 * @param[in]     params        Parameters for KMeans model.
 * @param[in]     X             Training instances to cluster. The data must
 *                              be in row-major format.
 *                              [dim = n_samples x n_features]
 * @param[in]     sample_weight Optional weights for each observation in X.
 *                              [len = n_samples]
 * @param[inout]  centroids     [in] When init is InitMethod::Array, use
 *                              centroids as the initial cluster centers.
 *                              [out] The generated centroids from the
 *                              kmeans algorithm are stored at the address
 *                              pointed by 'centroids'.
 *                              [dim = n_clusters x n_features]
 * @param[out]    inertia       Sum of squared distances of samples to their
 *                              closest cluster center.
 * @param[out]    n_iter        Number of iterations run.
 */
<<<<<<< HEAD
template <typename DataT, typename IndexT>
=======
template <typename DataT, typename IndexT = int>
>>>>>>> 18d71954
void fit(handle_t const& handle,
         const KMeansParams& params,
         raft::device_matrix_view<const DataT, IndexT> X,
         std::optional<raft::device_vector_view<const DataT, IndexT>> sample_weight,
         raft::device_matrix_view<DataT, IndexT> centroids,
         raft::host_scalar_view<DataT> inertia,
         raft::host_scalar_view<IndexT> n_iter)
{
  detail::kmeans_fit<DataT, IndexT>(handle, params, X, sample_weight, centroids, inertia, n_iter);
}

<<<<<<< HEAD
/**
 * @brief Predict the closest cluster each sample in X belongs to.
 *
 * @code{.cpp}
 *   #include <raft/core/handle.hpp>
 *   #include <raft/cluster/kmeans.cuh>
 *   #include <raft/cluster/kmeans_types.hpp>
 *   using namespace raft::cluster;
 *   ...
 *   raft::handle_t handle;
 *   raft::cluster::KMeansParams params;
 *   int n_features = 15, inertia, n_iter;
 *   auto centroids = raft::make_device_matrix<float, int>(handle, params.n_clusters, n_features);
 *
 *   kmeans::fit(handle,
 *               params,
 *               X,
 *               std::nullopt,
 *               centroids.view(),
 *               raft::make_scalar_view(&inertia),
 *               raft::make_scalar_view(&n_iter));
 *   ...
 *   auto labels = raft::make_device_vector<int, int>(handle, X.extent(0));
 *
 *   kmeans::predict(handle,
 *                   params,
 *                   X,
 *                   std::nullopt,
 *                   centroids.view(),
 *                   false,
 *                   labels.view(),
 *                   raft::make_scalar_view(&ineratia));
 * @endcode
 *
=======
template <typename DataT, typename IndexT = int>
void fit(handle_t const& handle,
         const KMeansParams& params,
         const DataT* X,
         const DataT* sample_weight,
         DataT* centroids,
         IndexT n_samples,
         IndexT n_features,
         DataT& inertia,
         IndexT& n_iter)
{
  detail::kmeans_fit<DataT, IndexT>(
    handle, params, X, sample_weight, centroids, n_samples, n_features, inertia, n_iter);
}

/**
 * @brief Predict the closest cluster each sample in X belongs to.
>>>>>>> 18d71954
 * @tparam DataT the type of data used for weights, distances.
 * @tparam IndexT the type of data used for indexing.
 * @param[in]     handle           The raft handle.
 * @param[in]     params           Parameters for KMeans model.
 * @param[in]     X                New data to predict.
 *                                 [dim = n_samples x n_features]
 * @param[in]     sample_weight    Optional weights for each observation in X.
 *                                 [len = n_samples]
 * @param[in]     centroids        Cluster centroids. The data must be in
 *                                 row-major format.
 *                                 [dim = n_clusters x n_features]
 * @param[in]     normalize_weight True if the weights should be normalized
 * @param[out]    labels           Index of the cluster each sample in X
 *                                 belongs to.
 *                                 [len = n_samples]
 * @param[out]    inertia          Sum of squared distances of samples to
 *                                 their closest cluster center.
 */
<<<<<<< HEAD
template <typename DataT, typename IndexT>
=======
template <typename DataT, typename IndexT = int>
>>>>>>> 18d71954
void predict(handle_t const& handle,
             const KMeansParams& params,
             raft::device_matrix_view<const DataT, IndexT> X,
             std::optional<raft::device_vector_view<const DataT, IndexT>> sample_weight,
             raft::device_matrix_view<const DataT, IndexT> centroids,
             raft::device_vector_view<IndexT, IndexT> labels,
             bool normalize_weight,
             raft::host_scalar_view<DataT> inertia)
{
  detail::kmeans_predict<DataT, IndexT>(
    handle, params, X, sample_weight, centroids, labels, normalize_weight, inertia);
}

<<<<<<< HEAD
=======
template <typename DataT, typename IndexT = int>
void predict(handle_t const& handle,
             const KMeansParams& params,
             const DataT* X,
             const DataT* sample_weight,
             const DataT* centroids,
             IndexT n_samples,
             IndexT n_features,
             IndexT* labels,
             bool normalize_weight,
             DataT& inertia)
{
  detail::kmeans_predict<DataT, IndexT>(handle,
                                        params,
                                        X,
                                        sample_weight,
                                        centroids,
                                        n_samples,
                                        n_features,
                                        labels,
                                        normalize_weight,
                                        inertia);
}

>>>>>>> 18d71954
/**
 * @brief Compute k-means clustering and predicts cluster index for each sample
 * in the input.
 *
<<<<<<< HEAD
 * @code{.cpp}
 *   #include <raft/core/handle.hpp>
 *   #include <raft/cluster/kmeans.cuh>
 *   #include <raft/cluster/kmeans_types.hpp>
 *   using namespace raft::cluster;
 *   ...
 *   raft::handle_t handle;
 *   raft::cluster::KMeansParams params;
 *   int n_features = 15, inertia, n_iter;
 *   auto centroids = raft::make_device_matrix<float, int>(handle, params.n_clusters, n_features);
 *   auto labels = raft::make_device_vector<int, int>(handle, X.extent(0));
 *
 *   kmeans::fit_predict(handle,
 *                       params,
 *                       X,
 *                       std::nullopt,
 *                       centroids.view(),
 *                       labels.view(),
 *                       raft::make_scalar_view(&inertia),
 *                       raft::make_scalar_view(&n_iter));
 * @endcode
 *
=======
>>>>>>> 18d71954
 * @tparam DataT the type of data used for weights, distances.
 * @tparam IndexT the type of data used for indexing.
 * @param[in]     handle        The raft handle.
 * @param[in]     params        Parameters for KMeans model.
 * @param[in]     X             Training instances to cluster. The data must be
 *                              in row-major format.
 *                              [dim = n_samples x n_features]
 * @param[in]     sample_weight Optional weights for each observation in X.
 *                              [len = n_samples]
 * @param[inout]  centroids     Optional
 *                              [in] When init is InitMethod::Array, use
 *                              centroids  as the initial cluster centers
 *                              [out] The generated centroids from the
 *                              kmeans algorithm are stored at the address
 *                              pointed by 'centroids'.
 *                              [dim = n_clusters x n_features]
 * @param[out]    labels        Index of the cluster each sample in X belongs
 *                              to.
 *                              [len = n_samples]
 * @param[out]    inertia       Sum of squared distances of samples to their
 *                              closest cluster center.
 * @param[out]    n_iter        Number of iterations run.
 */
<<<<<<< HEAD
template <typename DataT, typename IndexT>
=======
template <typename DataT, typename IndexT = int>
>>>>>>> 18d71954
void fit_predict(handle_t const& handle,
                 const KMeansParams& params,
                 raft::device_matrix_view<const DataT, IndexT> X,
                 std::optional<raft::device_vector_view<const DataT, IndexT>> sample_weight,
                 std::optional<raft::device_matrix_view<DataT, IndexT>> centroids,
                 raft::device_vector_view<IndexT, IndexT> labels,
                 raft::host_scalar_view<DataT> inertia,
                 raft::host_scalar_view<IndexT> n_iter)
{
  detail::kmeans_fit_predict<DataT, IndexT>(
    handle, params, X, sample_weight, centroids, labels, inertia, n_iter);
}

<<<<<<< HEAD
=======
template <typename DataT, typename IndexT = int>
void fit_predict(handle_t const& handle,
                 const KMeansParams& params,
                 const DataT* X,
                 const DataT* sample_weight,
                 DataT* centroids,
                 IndexT n_samples,
                 IndexT n_features,
                 IndexT* labels,
                 DataT& inertia,
                 IndexT& n_iter)
{
  detail::kmeans_fit_predict<DataT, IndexT>(
    handle, params, X, sample_weight, centroids, n_samples, n_features, labels, inertia, n_iter);
}

>>>>>>> 18d71954
/**
 * @brief Transform X to a cluster-distance space.
 *
 * @tparam DataT the type of data used for weights, distances.
 * @tparam IndexT the type of data used for indexing.
 * @param[in]     handle        The raft handle.
 * @param[in]     params        Parameters for KMeans model.
 * @param[in]     X             Training instances to cluster. The data must
 *                              be in row-major format
 *                              [dim = n_samples x n_features]
 * @param[in]     centroids     Cluster centroids. The data must be in row-major format.
 *                              [dim = n_clusters x n_features]
 * @param[out]    X_new         X transformed in the new space.
 *                              [dim = n_samples x n_features]
 */
<<<<<<< HEAD
template <typename DataT, typename IndexT>
=======
template <typename DataT, typename IndexT = int>
>>>>>>> 18d71954
void transform(const raft::handle_t& handle,
               const KMeansParams& params,
               raft::device_matrix_view<const DataT, IndexT> X,
               raft::device_matrix_view<const DataT, IndexT> centroids,
               raft::device_matrix_view<DataT, IndexT> X_new)
{
  detail::kmeans_transform<DataT, IndexT>(handle, params, X, centroids, X_new);
}

<<<<<<< HEAD
template <typename DataT, typename IndexT>
=======
template <typename DataT, typename IndexT = int>
>>>>>>> 18d71954
void transform(const raft::handle_t& handle,
               const KMeansParams& params,
               const DataT* X,
               const DataT* centroids,
               IndexT n_samples,
               IndexT n_features,
               DataT* X_new)
{
  detail::kmeans_transform<DataT, IndexT>(
    handle, params, X, centroids, n_samples, n_features, X_new);
}

<<<<<<< HEAD
template <typename DataT, typename IndexT>
=======
template <typename DataT, typename IndexT = int>
>>>>>>> 18d71954
using SamplingOp = detail::SamplingOp<DataT, IndexT>;

template <typename IndexT, typename DataT>
using KeyValueIndexOp = detail::KeyValueIndexOp<IndexT, DataT>;

/**
 * @brief Select centroids according to a sampling operation
 *
 * @tparam DataT the type of data used for weights, distances.
 * @tparam IndexT the type of data used for indexing.
 *
 * @param[in]  handle             The raft handle
 * @param[in]  X                  The data in row-major format
 *                                [dim = n_samples x n_features]
 * @param[in]  minClusterDistance Distance for every sample to it's nearest centroid
 *                                [dim = n_samples]
 * @param[in]  isSampleCentroid   Flag the sample choosen as initial centroid
 *                                [dim = n_samples]
 * @param[in]  select_op          The sampling operation used to select the centroids
 * @param[out] inRankCp           The sampled centroids
 *                                [dim = n_selected_centroids x n_features]
 * @param[in]  workspace          Temporary workspace buffer which can get resized
 *
 */
<<<<<<< HEAD
template <typename DataT, typename IndexT>
=======
template <typename DataT, typename IndexT = int>
>>>>>>> 18d71954
void sample_centroids(const raft::handle_t& handle,
                      raft::device_matrix_view<const DataT, IndexT> X,
                      raft::device_vector_view<DataT, IndexT> minClusterDistance,
                      raft::device_vector_view<std::uint8_t, IndexT> isSampleCentroid,
                      SamplingOp<DataT, IndexT>& select_op,
                      rmm::device_uvector<DataT>& inRankCp,
                      rmm::device_uvector<char>& workspace)
{
  detail::sampleCentroids<DataT, IndexT>(
    handle, X, minClusterDistance, isSampleCentroid, select_op, inRankCp, workspace);
}

/**
 * @brief Compute cluster cost
 *
 * @tparam DataT the type of data used for weights, distances.
 * @tparam ReductionOpT the type of data used for the reduction operation.
 *
 * @param[in]  handle             The raft handle
 * @param[in]  minClusterDistance Distance for every sample to it's nearest centroid
 *                                [dim = n_samples]
 * @param[in]  workspace          Temporary workspace buffer which can get resized
 * @param[out] clusterCost        Resulting cluster cost
 * @param[in]  reduction_op       The reduction operation used for the cost
 *
 */
<<<<<<< HEAD
template <typename DataT, typename IndexT, typename ReductionOpT>
=======
template <typename DataT, typename ReductionOpT, typename IndexT = int>
>>>>>>> 18d71954
void cluster_cost(const raft::handle_t& handle,
                  raft::device_vector_view<DataT, IndexT> minClusterDistance,
                  rmm::device_uvector<char> workspace,
                  raft::device_scalar_view<DataT> clusterCost,
                  ReductionOpT reduction_op)
{
  detail::computeClusterCost<DataT, ReductionOpT, IndexT>(
    handle, minClusterDistance, workspace, clusterCost, reduction_op);
}

/**
 * @brief Compute distance for every sample to it's nearest centroid
 *
 * @tparam DataT the type of data used for weights, distances.
 * @tparam IndexT the type of data used for indexing.
 *
 * @param[in]  handle               The raft handle
 * @param[in]  params               The parameters for KMeans
 * @param[in]  X                    The data in row-major format
 *                                  [dim = n_samples x n_features]
 * @param[in]  centroids            Centroids data
 *                                  [dim = n_cluster x n_features]
 * @param[out] minClusterDistance   Distance for every sample to it's nearest centroid
 *                                  [dim = n_samples]
 * @param[in]  L2NormX              L2 norm of X : ||x||^2
 *                                  [dim = n_samples]
 * @param[out] L2NormBuf_OR_DistBuf Resizable buffer to store L2 norm of centroids or distance
 *                                  matrix
 * @param[in]  workspace            Temporary workspace buffer which can get resized
 *
 */
template <typename DataT, typename IndexT>
void min_cluster_distance(const raft::handle_t& handle,
                          const KMeansParams& params,
                          raft::device_matrix_view<const DataT, IndexT> X,
                          raft::device_matrix_view<DataT, IndexT> centroids,
                          raft::device_vector_view<DataT, IndexT> minClusterDistance,
                          raft::device_vector_view<DataT, IndexT> L2NormX,
                          rmm::device_uvector<DataT>& L2NormBuf_OR_DistBuf,
                          rmm::device_uvector<char>& workspace)
{
  detail::minClusterDistanceCompute<DataT, IndexT>(
    handle, params, X, centroids, minClusterDistance, L2NormX, L2NormBuf_OR_DistBuf, workspace);
}

/**
 * @brief Calculates a <key, value> pair for every sample in input 'X' where key is an
 * index of one of the 'centroids' (index of the nearest centroid) and 'value'
 * is the distance between the sample and the 'centroid[key]'
 *
 * @tparam DataT the type of data used for weights, distances.
 * @tparam IndexT the type of data used for indexing.
 *
 * @param[in]  handle                The raft handle
 * @param[in]  params                The parameters for KMeans
 * @param[in]  X                     The data in row-major format
 *                                   [dim = n_samples x n_features]
 * @param[in]  centroids             Centroids data
 *                                   [dim = n_cluster x n_features]
 * @param[out] minClusterAndDistance Distance vector that contains for every sample, the nearest
 *                                   centroid and it's distance
 *                                   [dim = n_samples]
 * @param[in]  L2NormX               L2 norm of X : ||x||^2
 *                                   [dim = n_samples]
 * @param[out] L2NormBuf_OR_DistBuf  Resizable buffer to store L2 norm of centroids or distance
 *                                   matrix
 * @param[in]  workspace             Temporary workspace buffer which can get resized
 *
 */
template <typename DataT, typename IndexT>
void min_cluster_and_distance(
  const raft::handle_t& handle,
  const KMeansParams& params,
  raft::device_matrix_view<const DataT, IndexT> X,
  raft::device_matrix_view<const DataT, IndexT> centroids,
  raft::device_vector_view<raft::KeyValuePair<IndexT, DataT>, IndexT> minClusterAndDistance,
  raft::device_vector_view<DataT, IndexT> L2NormX,
  rmm::device_uvector<DataT>& L2NormBuf_OR_DistBuf,
  rmm::device_uvector<char>& workspace)
{
  detail::minClusterAndDistanceCompute<DataT, IndexT>(
    handle, params, X, centroids, minClusterAndDistance, L2NormX, L2NormBuf_OR_DistBuf, workspace);
}

/**
 * @brief Shuffle and randomly select 'n_samples_to_gather' from input 'in' and stores
 * in 'out' does not modify the input
 *
 * @tparam DataT the type of data used for weights, distances.
 * @tparam IndexT the type of data used for indexing.
 *
 * @param[in]  handle              The raft handle
 * @param[in]  in                  The data to shuffle and gather
 *                                 [dim = n_samples x n_features]
 * @param[out] out                 The sampled data
 *                                 [dim = n_samples_to_gather x n_features]
 * @param[in]  n_samples_to_gather Number of sample to gather
 * @param[in]  seed                Seed for the shuffle
 * @param[in]  workspace           Temporary workspace buffer which can get resized
 *
 */
template <typename DataT, typename IndexT>
void shuffle_and_gather(const raft::handle_t& handle,
                        raft::device_matrix_view<const DataT, IndexT> in,
                        raft::device_matrix_view<DataT, IndexT> out,
                        uint32_t n_samples_to_gather,
                        uint64_t seed,
                        rmm::device_uvector<char>* workspace = nullptr)
{
  detail::shuffleAndGather<DataT, IndexT>(handle, in, out, n_samples_to_gather, seed, workspace);
}

/**
 * @brief Count the number of samples in each cluster
 *
 * @tparam DataT the type of data used for weights, distances.
 * @tparam IndexT the type of data used for indexing.
 *
 * @param[in]  handle               The raft handle
 * @param[in]  params               The parameters for KMeans
 * @param[in]  X                    The data in row-major format
 *                                  [dim = n_samples x n_features]
 * @param[in]  L2NormX              L2 norm of X : ||x||^2
 *                                  [dim = n_samples]
 * @param[in]  centroids            Centroids data
 *                                  [dim = n_cluster x n_features]
 * @param[in]  workspace            Temporary workspace buffer which can get resized
 * @param[out] sampleCountInCluster The count for each centroid
 *                                  [dim = n_cluster]
 *
 */
template <typename DataT, typename IndexT>
void count_samples_in_cluster(const raft::handle_t& handle,
                              const KMeansParams& params,
                              raft::device_matrix_view<const DataT, IndexT> X,
                              raft::device_vector_view<DataT, IndexT> L2NormX,
                              raft::device_matrix_view<DataT, IndexT> centroids,
                              rmm::device_uvector<char>& workspace,
                              raft::device_vector_view<DataT, IndexT> sampleCountInCluster)
{
  detail::countSamplesInCluster<DataT, IndexT>(
    handle, params, X, L2NormX, centroids, workspace, sampleCountInCluster);
}

<<<<<<< HEAD
/**
 * @brief Selects 'n_clusters' samples from the input X using kmeans++ algorithm.
 *
 * @see "k-means++: the advantages of careful seeding". 2007, Arthur, D. and Vassilvitskii, S.
=======
/*
 * @brief Selects 'n_clusters' samples from the input X using kmeans++ algorithm.

 * @note  This is the algorithm described in
 *        "k-means++: the advantages of careful seeding". 2007, Arthur, D. and Vassilvitskii, S.
>>>>>>> 18d71954
 *        ACM-SIAM symposium on Discrete algorithms.
 *
 * @tparam DataT the type of data used for weights, distances.
 * @tparam IndexT the type of data used for indexing.
 *
 * @param[in]  handle                The raft handle
 * @param[in]  params                The parameters for KMeans
 * @param[in]  X                     The data in row-major format
 *                                   [dim = n_samples x n_features]
 * @param[out] centroids             Centroids data
 *                                   [dim = n_cluster x n_features]
 * @param[in]  workspace             Temporary workspace buffer which can get resized
 */
template <typename DataT, typename IndexT>
void init_plus_plus(const raft::handle_t& handle,
                    const KMeansParams& params,
                    raft::device_matrix_view<const DataT, IndexT> X,
<<<<<<< HEAD
                    raft::device_matrix_view<DataT, IndexT> centroids,
                    rmm::device_uvector<char>& workspace)
{
  detail::kmeansPlusPlus<DataT, IndexT>(handle, params, X, centroids, workspace);
=======
                    raft::device_matrix_view<DataT, IndexT> centroidsRawData,
                    rmm::device_uvector<char>& workspace)
{
  detail::kmeansPlusPlus<DataT, IndexT>(handle, params, X, centroidsRawData, workspace);
>>>>>>> 18d71954
}

/*
 * @brief Main function used to fit KMeans (after cluster initialization)
 *
 * @tparam DataT the type of data used for weights, distances.
 * @tparam IndexT the type of data used for indexing.
 *
 * @param[in]     handle        The raft handle.
 * @param[in]     params        Parameters for KMeans model.
 * @param[in]     X             Training instances to cluster. The data must
 *                              be in row-major format.
 *                              [dim = n_samples x n_features]
 * @param[in]     sample_weight Weights for each observation in X.
 *                              [len = n_samples]
 * @param[inout]  centroids     [in] Initial cluster centers.
 *                              [out] The generated centroids from the
 *                              kmeans algorithm are stored at the address
 *                              pointed by 'centroids'.
 *                              [dim = n_clusters x n_features]
 * @param[out]    inertia       Sum of squared distances of samples to their
 *                              closest cluster center.
 * @param[out]    n_iter        Number of iterations run.
 * @param[in]     workspace     Temporary workspace buffer which can get resized
 */
template <typename DataT, typename IndexT>
void fit_main(const raft::handle_t& handle,
              const KMeansParams& params,
              raft::device_matrix_view<const DataT, IndexT> X,
              raft::device_vector_view<const DataT, IndexT> weight,
<<<<<<< HEAD
              raft::device_matrix_view<DataT, IndexT> centroids,
=======
              raft::device_matrix_view<DataT, IndexT> centroidsRawData,
>>>>>>> 18d71954
              raft::host_scalar_view<DataT> inertia,
              raft::host_scalar_view<IndexT> n_iter,
              rmm::device_uvector<char>& workspace)
{
  detail::kmeans_fit_main<DataT, IndexT>(
<<<<<<< HEAD
    handle, params, X, weight, centroids, inertia, n_iter, workspace);
=======
    handle, params, X, weight, centroidsRawData, inertia, n_iter, workspace);
>>>>>>> 18d71954
}

};  // end namespace raft::cluster::kmeans

namespace raft::cluster {

/**
 * Note: All of the functions below in raft::cluster are deprecated and will
 * be removed in a future release. Please use raft::cluster::kmeans instead.
 */

/**
 * @brief Find clusters with k-means algorithm.
 *   Initial centroids are chosen with k-means++ algorithm. Empty
 *   clusters are reinitialized by choosing new centroids with
 *   k-means++ algorithm.
 * @tparam DataT the type of data used for weights, distances.
 * @tparam IndexT the type of data used for indexing.
 * @param[in]     handle        The raft handle.
 * @param[in]     params        Parameters for KMeans model.
 * @param[in]     X             Training instances to cluster. The data must
 *                              be in row-major format.
 *                              [dim = n_samples x n_features]
 * @param[in]     sample_weight Optional weights for each observation in X.
 *                              [len = n_samples]
 * @param[inout]  centroids     [in] When init is InitMethod::Array, use
 *                              centroids as the initial cluster centers.
 *                              [out] The generated centroids from the
 *                              kmeans algorithm are stored at the address
 *                              pointed by 'centroids'.
 *                              [dim = n_clusters x n_features]
 * @param[out]    inertia       Sum of squared distances of samples to their
 *                              closest cluster center.
 * @param[out]    n_iter        Number of iterations run.
 */
template <typename DataT, typename IndexT = int>
void kmeans_fit(handle_t const& handle,
                const KMeansParams& params,
                raft::device_matrix_view<const DataT, IndexT> X,
                std::optional<raft::device_vector_view<const DataT, IndexT>> sample_weight,
                raft::device_matrix_view<DataT, IndexT> centroids,
                raft::host_scalar_view<DataT> inertia,
                raft::host_scalar_view<IndexT> n_iter)
{
  kmeans::fit<DataT, IndexT>(handle, params, X, sample_weight, centroids, inertia, n_iter);
}

template <typename DataT, typename IndexT = int>
void kmeans_fit(handle_t const& handle,
                const KMeansParams& params,
                const DataT* X,
                const DataT* sample_weight,
                DataT* centroids,
                IndexT n_samples,
                IndexT n_features,
                DataT& inertia,
                IndexT& n_iter)
{
  kmeans::fit<DataT, IndexT>(
    handle, params, X, sample_weight, centroids, n_samples, n_features, inertia, n_iter);
}

/**
 * @brief Predict the closest cluster each sample in X belongs to.
 * @tparam DataT the type of data used for weights, distances.
 * @tparam IndexT the type of data used for indexing.
 * @param[in]     handle           The raft handle.
 * @param[in]     params           Parameters for KMeans model.
 * @param[in]     X                New data to predict.
 *                                 [dim = n_samples x n_features]
 * @param[in]     sample_weight    Optional weights for each observation in X.
 *                                 [len = n_samples]
 * @param[in]     centroids        Cluster centroids. The data must be in
 *                                 row-major format.
 *                                 [dim = n_clusters x n_features]
 * @param[in]     normalize_weight True if the weights should be normalized
 * @param[out]    labels           Index of the cluster each sample in X
 *                                 belongs to.
 *                                 [len = n_samples]
 * @param[out]    inertia          Sum of squared distances of samples to
 *                                 their closest cluster center.
 */
template <typename DataT, typename IndexT = int>
void kmeans_predict(handle_t const& handle,
                    const KMeansParams& params,
                    raft::device_matrix_view<const DataT, IndexT> X,
                    std::optional<raft::device_vector_view<const DataT, IndexT>> sample_weight,
                    raft::device_matrix_view<const DataT, IndexT> centroids,
                    raft::device_vector_view<IndexT, IndexT> labels,
                    bool normalize_weight,
                    raft::host_scalar_view<DataT> inertia)
{
  kmeans::predict<DataT, IndexT>(
    handle, params, X, sample_weight, centroids, labels, normalize_weight, inertia);
}

template <typename DataT, typename IndexT = int>
void kmeans_predict(handle_t const& handle,
                    const KMeansParams& params,
                    const DataT* X,
                    const DataT* sample_weight,
                    const DataT* centroids,
                    IndexT n_samples,
                    IndexT n_features,
                    IndexT* labels,
                    bool normalize_weight,
                    DataT& inertia)
{
  kmeans::predict<DataT, IndexT>(handle,
                                 params,
                                 X,
                                 sample_weight,
                                 centroids,
                                 n_samples,
                                 n_features,
                                 labels,
                                 normalize_weight,
                                 inertia);
}

/**
 * @brief Compute k-means clustering and predicts cluster index for each sample
 * in the input.
 *
 * @tparam DataT the type of data used for weights, distances.
 * @tparam IndexT the type of data used for indexing.
 * @param[in]     handle        The raft handle.
 * @param[in]     params        Parameters for KMeans model.
 * @param[in]     X             Training instances to cluster. The data must be
 *                              in row-major format.
 *                              [dim = n_samples x n_features]
 * @param[in]     sample_weight Optional weights for each observation in X.
 *                              [len = n_samples]
 * @param[inout]  centroids     Optional
 *                              [in] When init is InitMethod::Array, use
 *                              centroids  as the initial cluster centers
 *                              [out] The generated centroids from the
 *                              kmeans algorithm are stored at the address
 *                              pointed by 'centroids'.
 *                              [dim = n_clusters x n_features]
 * @param[out]    labels        Index of the cluster each sample in X belongs
 *                              to.
 *                              [len = n_samples]
 * @param[out]    inertia       Sum of squared distances of samples to their
 *                              closest cluster center.
 * @param[out]    n_iter        Number of iterations run.
 */
template <typename DataT, typename IndexT = int>
void kmeans_fit_predict(handle_t const& handle,
                        const KMeansParams& params,
                        raft::device_matrix_view<const DataT, IndexT> X,
                        std::optional<raft::device_vector_view<const DataT, IndexT>> sample_weight,
                        std::optional<raft::device_matrix_view<DataT, IndexT>> centroids,
                        raft::device_vector_view<IndexT, IndexT> labels,
                        raft::host_scalar_view<DataT> inertia,
                        raft::host_scalar_view<IndexT> n_iter)
{
  kmeans::fit_predict<DataT, IndexT>(
    handle, params, X, sample_weight, centroids, labels, inertia, n_iter);
}

template <typename DataT, typename IndexT = int>
void kmeans_fit_predict(handle_t const& handle,
                        const KMeansParams& params,
                        const DataT* X,
                        const DataT* sample_weight,
                        DataT* centroids,
                        IndexT n_samples,
                        IndexT n_features,
                        IndexT* labels,
                        DataT& inertia,
                        IndexT& n_iter)
{
  kmeans::fit_predict<DataT, IndexT>(
    handle, params, X, sample_weight, centroids, n_samples, n_features, labels, inertia, n_iter);
}

/**
 * @brief Transform X to a cluster-distance space.
 *
 * @tparam DataT the type of data used for weights, distances.
 * @tparam IndexT the type of data used for indexing.
 * @param[in]     handle        The raft handle.
 * @param[in]     params        Parameters for KMeans model.
 * @param[in]     X             Training instances to cluster. The data must
 *                              be in row-major format
 *                              [dim = n_samples x n_features]
 * @param[in]     centroids     Cluster centroids. The data must be in row-major format.
 *                              [dim = n_clusters x n_features]
 * @param[out]    X_new         X transformed in the new space.
 *                              [dim = n_samples x n_features]
 */
template <typename DataT, typename IndexT = int>
void kmeans_transform(const raft::handle_t& handle,
                      const KMeansParams& params,
                      raft::device_matrix_view<const DataT, IndexT> X,
                      raft::device_matrix_view<const DataT, IndexT> centroids,
                      raft::device_matrix_view<DataT, IndexT> X_new)
{
  kmeans::transform<DataT, IndexT>(handle, params, X, centroids, X_new);
}

template <typename DataT, typename IndexT = int>
void kmeans_transform(const raft::handle_t& handle,
                      const KMeansParams& params,
                      const DataT* X,
                      const DataT* centroids,
                      IndexT n_samples,
                      IndexT n_features,
                      DataT* X_new)
{
  kmeans::transform<DataT, IndexT>(handle, params, X, centroids, n_samples, n_features, X_new);
}

template <typename DataT, typename IndexT = int>
using SamplingOp = kmeans::SamplingOp<DataT, IndexT>;

template <typename IndexT, typename DataT>
using KeyValueIndexOp = kmeans::KeyValueIndexOp<IndexT, DataT>;

/**
 * @brief Select centroids according to a sampling operation
 *
 * @tparam DataT the type of data used for weights, distances.
 * @tparam IndexT the type of data used for indexing.
 *
 * @param[in]  handle             The raft handle
 * @param[in]  X                  The data in row-major format
 *                                [dim = n_samples x n_features]
 * @param[in]  minClusterDistance Distance for every sample to it's nearest centroid
 *                                [dim = n_samples]
 * @param[in]  isSampleCentroid   Flag the sample choosen as initial centroid
 *                                [dim = n_samples]
 * @param[in]  select_op          The sampling operation used to select the centroids
 * @param[out] inRankCp           The sampled centroids
 *                                [dim = n_selected_centroids x n_features]
 * @param[in]  workspace          Temporary workspace buffer which can get resized
 *
 */
template <typename DataT, typename IndexT>
void sampleCentroids(const raft::handle_t& handle,
                     raft::device_matrix_view<const DataT, IndexT> X,
                     raft::device_vector_view<DataT, IndexT> minClusterDistance,
                     raft::device_vector_view<std::uint8_t, IndexT> isSampleCentroid,
                     SamplingOp<DataT, IndexT>& select_op,
                     rmm::device_uvector<DataT>& inRankCp,
                     rmm::device_uvector<char>& workspace)
{
  kmeans::sample_centroids<DataT, IndexT>(
    handle, X, minClusterDistance, isSampleCentroid, select_op, inRankCp, workspace);
}

/**
 * @brief Compute cluster cost
 *
 * @tparam DataT the type of data used for weights, distances.
 * @tparam ReductionOpT the type of data used for the reduction operation.
 *
 * @param[in]  handle             The raft handle
 * @param[in]  minClusterDistance Distance for every sample to it's nearest centroid
 *                                [dim = n_samples]
 * @param[in]  workspace          Temporary workspace buffer which can get resized
 * @param[out] clusterCost        Resulting cluster cost
 * @param[in]  reduction_op       The reduction operation used for the cost
 *
 */
template <typename DataT, typename IndexT, typename ReductionOpT>
void computeClusterCost(const raft::handle_t& handle,
                        raft::device_vector_view<DataT, IndexT> minClusterDistance,
                        rmm::device_uvector<char>& workspace,
                        raft::device_scalar_view<DataT> clusterCost,
                        ReductionOpT reduction_op)
{
  kmeans::cluster_cost<DataT, ReductionOpT, IndexT>(
    handle, minClusterDistance, workspace, clusterCost, reduction_op);
}

/**
 * @brief Compute distance for every sample to it's nearest centroid
 *
 * @tparam DataT the type of data used for weights, distances.
 * @tparam IndexT the type of data used for indexing.
 *
 * @param[in]  handle               The raft handle
 * @param[in]  params               The parameters for KMeans
 * @param[in]  X                    The data in row-major format
 *                                  [dim = n_samples x n_features]
 * @param[in]  centroids            Centroids data
 *                                  [dim = n_cluster x n_features]
 * @param[out] minClusterDistance   Distance for every sample to it's nearest centroid
 *                                  [dim = n_samples]
 * @param[in]  L2NormX              L2 norm of X : ||x||^2
 *                                  [dim = n_samples]
 * @param[out] L2NormBuf_OR_DistBuf Resizable buffer to store L2 norm of centroids or distance
 *                                  matrix
 * @param[in]  workspace            Temporary workspace buffer which can get resized
 *
 */
template <typename DataT, typename IndexT>
void minClusterDistanceCompute(const raft::handle_t& handle,
                               const KMeansParams& params,
                               raft::device_matrix_view<const DataT, IndexT> X,
                               raft::device_matrix_view<DataT, IndexT> centroids,
                               raft::device_vector_view<DataT, IndexT> minClusterDistance,
                               raft::device_vector_view<DataT, IndexT> L2NormX,
                               rmm::device_uvector<DataT>& L2NormBuf_OR_DistBuf,
                               rmm::device_uvector<char>& workspace)
{
  kmeans::min_cluster_distance<DataT, IndexT>(
    handle, params, X, centroids, minClusterDistance, L2NormX, L2NormBuf_OR_DistBuf, workspace);
}

/**
 * @brief Calculates a <key, value> pair for every sample in input 'X' where key is an
 * index of one of the 'centroids' (index of the nearest centroid) and 'value'
 * is the distance between the sample and the 'centroid[key]'
 *
 * @tparam DataT the type of data used for weights, distances.
 * @tparam IndexT the type of data used for indexing.
 *
 * @param[in]  handle                The raft handle
 * @param[in]  params                The parameters for KMeans
 * @param[in]  X                     The data in row-major format
 *                                   [dim = n_samples x n_features]
 * @param[in]  centroids             Centroids data
 *                                   [dim = n_cluster x n_features]
 * @param[out] minClusterAndDistance Distance vector that contains for every sample, the nearest
 *                                   centroid and it's distance
 *                                   [dim = n_samples]
 * @param[in]  L2NormX               L2 norm of X : ||x||^2
 *                                   [dim = n_samples]
 * @param[out] L2NormBuf_OR_DistBuf  Resizable buffer to store L2 norm of centroids or distance
 *                                   matrix
 * @param[in]  workspace             Temporary workspace buffer which can get resized
 *
 */
template <typename DataT, typename IndexT>
void minClusterAndDistanceCompute(
  const raft::handle_t& handle,
  const KMeansParams& params,
  raft::device_matrix_view<const DataT, IndexT> X,
  raft::device_matrix_view<const DataT, IndexT> centroids,
  raft::device_vector_view<raft::KeyValuePair<IndexT, DataT>, IndexT> minClusterAndDistance,
  raft::device_vector_view<DataT, IndexT> L2NormX,
  rmm::device_uvector<DataT>& L2NormBuf_OR_DistBuf,
  rmm::device_uvector<char>& workspace)
{
  kmeans::min_cluster_and_distance<DataT, IndexT>(
    handle, params, X, centroids, minClusterAndDistance, L2NormX, L2NormBuf_OR_DistBuf, workspace);
}

/**
 * @brief Shuffle and randomly select 'n_samples_to_gather' from input 'in' and stores
 * in 'out' does not modify the input
 *
 * @tparam DataT the type of data used for weights, distances.
 * @tparam IndexT the type of data used for indexing.
 *
 * @param[in]  handle              The raft handle
 * @param[in]  in                  The data to shuffle and gather
 *                                 [dim = n_samples x n_features]
 * @param[out] out                 The sampled data
 *                                 [dim = n_samples_to_gather x n_features]
 * @param[in]  n_samples_to_gather Number of sample to gather
 * @param[in]  seed                Seed for the shuffle
 * @param[in]  workspace           Temporary workspace buffer which can get resized
 *
 */
template <typename DataT, typename IndexT>
void shuffleAndGather(const raft::handle_t& handle,
                      raft::device_matrix_view<const DataT, IndexT> in,
                      raft::device_matrix_view<DataT, IndexT> out,
                      uint32_t n_samples_to_gather,
                      uint64_t seed,
                      rmm::device_uvector<char>* workspace = nullptr)
{
  kmeans::shuffle_and_gather<DataT, IndexT>(handle, in, out, n_samples_to_gather, seed, workspace);
}

/**
 * @brief Count the number of samples in each cluster
 *
 * @tparam DataT the type of data used for weights, distances.
 * @tparam IndexT the type of data used for indexing.
 *
 * @param[in]  handle               The raft handle
 * @param[in]  params               The parameters for KMeans
 * @param[in]  X                    The data in row-major format
 *                                  [dim = n_samples x n_features]
 * @param[in]  L2NormX              L2 norm of X : ||x||^2
 *                                  [dim = n_samples]
 * @param[in]  centroids            Centroids data
 *                                  [dim = n_cluster x n_features]
 * @param[in]  workspace            Temporary workspace buffer which can get resized
 * @param[out] sampleCountInCluster The count for each centroid
 *                                  [dim = n_cluster]
 *
 */
template <typename DataT, typename IndexT>
void countSamplesInCluster(const raft::handle_t& handle,
                           const KMeansParams& params,
                           raft::device_matrix_view<const DataT, IndexT> X,
                           raft::device_vector_view<DataT, IndexT> L2NormX,
                           raft::device_matrix_view<DataT, IndexT> centroids,
                           rmm::device_uvector<char>& workspace,
                           raft::device_vector_view<DataT, IndexT> sampleCountInCluster)
{
  kmeans::count_samples_in_cluster<DataT, IndexT>(
    handle, params, X, L2NormX, centroids, workspace, sampleCountInCluster);
}

/*
 * @brief Selects 'n_clusters' samples from the input X using kmeans++ algorithm.

 * @note  This is the algorithm described in
 *        "k-means++: the advantages of careful seeding". 2007, Arthur, D. and Vassilvitskii, S.
 *        ACM-SIAM symposium on Discrete algorithms.
 *
 * @tparam DataT the type of data used for weights, distances.
 * @tparam IndexT the type of data used for indexing.
 *
 * @param[in]  handle                The raft handle
 * @param[in]  params                The parameters for KMeans
 * @param[in]  X                     The data in row-major format
 *                                   [dim = n_samples x n_features]
 * @param[out] centroids             Centroids data
 *                                   [dim = n_cluster x n_features]
 * @param[in]  workspace             Temporary workspace buffer which can get resized
 */
template <typename DataT, typename IndexT>
void kmeansPlusPlus(const raft::handle_t& handle,
                    const KMeansParams& params,
                    raft::device_matrix_view<const DataT, IndexT> X,
                    raft::device_matrix_view<DataT, IndexT> centroidsRawData,
                    rmm::device_uvector<char>& workspace)
{
  kmeans::init_plus_plus<DataT, IndexT>(handle, params, X, centroidsRawData, workspace);
}

/*
 * @brief Main function used to fit KMeans (after cluster initialization)
 *
 * @tparam DataT the type of data used for weights, distances.
 * @tparam IndexT the type of data used for indexing.
 *
 * @param[in]     handle        The raft handle.
 * @param[in]     params        Parameters for KMeans model.
 * @param[in]     X             Training instances to cluster. The data must
 *                              be in row-major format.
 *                              [dim = n_samples x n_features]
 * @param[in]     sample_weight Weights for each observation in X.
 *                              [len = n_samples]
 * @param[inout]  centroids     [in] Initial cluster centers.
 *                              [out] The generated centroids from the
 *                              kmeans algorithm are stored at the address
 *                              pointed by 'centroids'.
 *                              [dim = n_clusters x n_features]
 * @param[out]    inertia       Sum of squared distances of samples to their
 *                              closest cluster center.
 * @param[out]    n_iter        Number of iterations run.
 * @param[in]     workspace     Temporary workspace buffer which can get resized
 */
template <typename DataT, typename IndexT>
void kmeans_fit_main(const raft::handle_t& handle,
                     const KMeansParams& params,
                     raft::device_matrix_view<const DataT, IndexT> X,
                     raft::device_vector_view<const DataT, IndexT> weight,
                     raft::device_matrix_view<DataT, IndexT> centroidsRawData,
                     raft::host_scalar_view<DataT> inertia,
                     raft::host_scalar_view<IndexT> n_iter,
                     rmm::device_uvector<char>& workspace)
{
  kmeans::fit_main<DataT, IndexT>(
    handle, params, X, weight, centroidsRawData, inertia, n_iter, workspace);
}
};  // namespace raft::cluster<|MERGE_RESOLUTION|>--- conflicted
+++ resolved
@@ -28,7 +28,6 @@
  *   Initial centroids are chosen with k-means++ algorithm. Empty
  *   clusters are reinitialized by choosing new centroids with
  *   k-means++ algorithm.
-<<<<<<< HEAD
  *
  * @code{.cpp}
  *   #include <raft/core/handle.hpp>
@@ -50,8 +49,6 @@
  *               raft::make_scalar_view(&n_iter));
  * @endcode
  *
-=======
->>>>>>> 18d71954
  * @tparam DataT the type of data used for weights, distances.
  * @tparam IndexT the type of data used for indexing.
  * @param[in]     handle        The raft handle.
@@ -71,11 +68,7 @@
  *                              closest cluster center.
  * @param[out]    n_iter        Number of iterations run.
  */
-<<<<<<< HEAD
-template <typename DataT, typename IndexT>
-=======
-template <typename DataT, typename IndexT = int>
->>>>>>> 18d71954
+template <typename DataT, typename IndexT>
 void fit(handle_t const& handle,
          const KMeansParams& params,
          raft::device_matrix_view<const DataT, IndexT> X,
@@ -87,7 +80,6 @@
   detail::kmeans_fit<DataT, IndexT>(handle, params, X, sample_weight, centroids, inertia, n_iter);
 }
 
-<<<<<<< HEAD
 /**
  * @brief Predict the closest cluster each sample in X belongs to.
  *
@@ -122,25 +114,6 @@
  *                   raft::make_scalar_view(&ineratia));
  * @endcode
  *
-=======
-template <typename DataT, typename IndexT = int>
-void fit(handle_t const& handle,
-         const KMeansParams& params,
-         const DataT* X,
-         const DataT* sample_weight,
-         DataT* centroids,
-         IndexT n_samples,
-         IndexT n_features,
-         DataT& inertia,
-         IndexT& n_iter)
-{
-  detail::kmeans_fit<DataT, IndexT>(
-    handle, params, X, sample_weight, centroids, n_samples, n_features, inertia, n_iter);
-}
-
-/**
- * @brief Predict the closest cluster each sample in X belongs to.
->>>>>>> 18d71954
  * @tparam DataT the type of data used for weights, distances.
  * @tparam IndexT the type of data used for indexing.
  * @param[in]     handle           The raft handle.
@@ -159,11 +132,7 @@
  * @param[out]    inertia          Sum of squared distances of samples to
  *                                 their closest cluster center.
  */
-<<<<<<< HEAD
-template <typename DataT, typename IndexT>
-=======
-template <typename DataT, typename IndexT = int>
->>>>>>> 18d71954
+template <typename DataT, typename IndexT>
 void predict(handle_t const& handle,
              const KMeansParams& params,
              raft::device_matrix_view<const DataT, IndexT> X,
@@ -177,38 +146,10 @@
     handle, params, X, sample_weight, centroids, labels, normalize_weight, inertia);
 }
 
-<<<<<<< HEAD
-=======
-template <typename DataT, typename IndexT = int>
-void predict(handle_t const& handle,
-             const KMeansParams& params,
-             const DataT* X,
-             const DataT* sample_weight,
-             const DataT* centroids,
-             IndexT n_samples,
-             IndexT n_features,
-             IndexT* labels,
-             bool normalize_weight,
-             DataT& inertia)
-{
-  detail::kmeans_predict<DataT, IndexT>(handle,
-                                        params,
-                                        X,
-                                        sample_weight,
-                                        centroids,
-                                        n_samples,
-                                        n_features,
-                                        labels,
-                                        normalize_weight,
-                                        inertia);
-}
-
->>>>>>> 18d71954
 /**
  * @brief Compute k-means clustering and predicts cluster index for each sample
  * in the input.
  *
-<<<<<<< HEAD
  * @code{.cpp}
  *   #include <raft/core/handle.hpp>
  *   #include <raft/cluster/kmeans.cuh>
@@ -231,8 +172,6 @@
  *                       raft::make_scalar_view(&n_iter));
  * @endcode
  *
-=======
->>>>>>> 18d71954
  * @tparam DataT the type of data used for weights, distances.
  * @tparam IndexT the type of data used for indexing.
  * @param[in]     handle        The raft handle.
@@ -256,11 +195,7 @@
  *                              closest cluster center.
  * @param[out]    n_iter        Number of iterations run.
  */
-<<<<<<< HEAD
-template <typename DataT, typename IndexT>
-=======
-template <typename DataT, typename IndexT = int>
->>>>>>> 18d71954
+template <typename DataT, typename IndexT>
 void fit_predict(handle_t const& handle,
                  const KMeansParams& params,
                  raft::device_matrix_view<const DataT, IndexT> X,
@@ -274,25 +209,6 @@
     handle, params, X, sample_weight, centroids, labels, inertia, n_iter);
 }
 
-<<<<<<< HEAD
-=======
-template <typename DataT, typename IndexT = int>
-void fit_predict(handle_t const& handle,
-                 const KMeansParams& params,
-                 const DataT* X,
-                 const DataT* sample_weight,
-                 DataT* centroids,
-                 IndexT n_samples,
-                 IndexT n_features,
-                 IndexT* labels,
-                 DataT& inertia,
-                 IndexT& n_iter)
-{
-  detail::kmeans_fit_predict<DataT, IndexT>(
-    handle, params, X, sample_weight, centroids, n_samples, n_features, labels, inertia, n_iter);
-}
-
->>>>>>> 18d71954
 /**
  * @brief Transform X to a cluster-distance space.
  *
@@ -308,11 +224,7 @@
  * @param[out]    X_new         X transformed in the new space.
  *                              [dim = n_samples x n_features]
  */
-<<<<<<< HEAD
-template <typename DataT, typename IndexT>
-=======
-template <typename DataT, typename IndexT = int>
->>>>>>> 18d71954
+template <typename DataT, typename IndexT>
 void transform(const raft::handle_t& handle,
                const KMeansParams& params,
                raft::device_matrix_view<const DataT, IndexT> X,
@@ -322,11 +234,7 @@
   detail::kmeans_transform<DataT, IndexT>(handle, params, X, centroids, X_new);
 }
 
-<<<<<<< HEAD
-template <typename DataT, typename IndexT>
-=======
-template <typename DataT, typename IndexT = int>
->>>>>>> 18d71954
+template <typename DataT, typename IndexT>
 void transform(const raft::handle_t& handle,
                const KMeansParams& params,
                const DataT* X,
@@ -339,11 +247,7 @@
     handle, params, X, centroids, n_samples, n_features, X_new);
 }
 
-<<<<<<< HEAD
-template <typename DataT, typename IndexT>
-=======
-template <typename DataT, typename IndexT = int>
->>>>>>> 18d71954
+template <typename DataT, typename IndexT>
 using SamplingOp = detail::SamplingOp<DataT, IndexT>;
 
 template <typename IndexT, typename DataT>
@@ -368,11 +272,7 @@
  * @param[in]  workspace          Temporary workspace buffer which can get resized
  *
  */
-<<<<<<< HEAD
-template <typename DataT, typename IndexT>
-=======
-template <typename DataT, typename IndexT = int>
->>>>>>> 18d71954
+template <typename DataT, typename IndexT>
 void sample_centroids(const raft::handle_t& handle,
                       raft::device_matrix_view<const DataT, IndexT> X,
                       raft::device_vector_view<DataT, IndexT> minClusterDistance,
@@ -399,11 +299,7 @@
  * @param[in]  reduction_op       The reduction operation used for the cost
  *
  */
-<<<<<<< HEAD
 template <typename DataT, typename IndexT, typename ReductionOpT>
-=======
-template <typename DataT, typename ReductionOpT, typename IndexT = int>
->>>>>>> 18d71954
 void cluster_cost(const raft::handle_t& handle,
                   raft::device_vector_view<DataT, IndexT> minClusterDistance,
                   rmm::device_uvector<char> workspace,
@@ -548,18 +444,10 @@
     handle, params, X, L2NormX, centroids, workspace, sampleCountInCluster);
 }
 
-<<<<<<< HEAD
 /**
  * @brief Selects 'n_clusters' samples from the input X using kmeans++ algorithm.
  *
  * @see "k-means++: the advantages of careful seeding". 2007, Arthur, D. and Vassilvitskii, S.
-=======
-/*
- * @brief Selects 'n_clusters' samples from the input X using kmeans++ algorithm.
-
- * @note  This is the algorithm described in
- *        "k-means++: the advantages of careful seeding". 2007, Arthur, D. and Vassilvitskii, S.
->>>>>>> 18d71954
  *        ACM-SIAM symposium on Discrete algorithms.
  *
  * @tparam DataT the type of data used for weights, distances.
@@ -577,17 +465,10 @@
 void init_plus_plus(const raft::handle_t& handle,
                     const KMeansParams& params,
                     raft::device_matrix_view<const DataT, IndexT> X,
-<<<<<<< HEAD
                     raft::device_matrix_view<DataT, IndexT> centroids,
                     rmm::device_uvector<char>& workspace)
 {
   detail::kmeansPlusPlus<DataT, IndexT>(handle, params, X, centroids, workspace);
-=======
-                    raft::device_matrix_view<DataT, IndexT> centroidsRawData,
-                    rmm::device_uvector<char>& workspace)
-{
-  detail::kmeansPlusPlus<DataT, IndexT>(handle, params, X, centroidsRawData, workspace);
->>>>>>> 18d71954
 }
 
 /*
@@ -618,21 +499,13 @@
               const KMeansParams& params,
               raft::device_matrix_view<const DataT, IndexT> X,
               raft::device_vector_view<const DataT, IndexT> weight,
-<<<<<<< HEAD
               raft::device_matrix_view<DataT, IndexT> centroids,
-=======
-              raft::device_matrix_view<DataT, IndexT> centroidsRawData,
->>>>>>> 18d71954
               raft::host_scalar_view<DataT> inertia,
               raft::host_scalar_view<IndexT> n_iter,
               rmm::device_uvector<char>& workspace)
 {
   detail::kmeans_fit_main<DataT, IndexT>(
-<<<<<<< HEAD
     handle, params, X, weight, centroids, inertia, n_iter, workspace);
-=======
-    handle, params, X, weight, centroidsRawData, inertia, n_iter, workspace);
->>>>>>> 18d71954
 }
 
 };  // end namespace raft::cluster::kmeans
@@ -669,27 +542,27 @@
  * @param[out]    n_iter        Number of iterations run.
  */
 template <typename DataT, typename IndexT = int>
-void kmeans_fit(handle_t const& handle,
-                const KMeansParams& params,
-                raft::device_matrix_view<const DataT, IndexT> X,
-                std::optional<raft::device_vector_view<const DataT, IndexT>> sample_weight,
-                raft::device_matrix_view<DataT, IndexT> centroids,
-                raft::host_scalar_view<DataT> inertia,
-                raft::host_scalar_view<IndexT> n_iter)
+void fit(handle_t const& handle,
+         const KMeansParams& params,
+         raft::device_matrix_view<const DataT, IndexT> X,
+         std::optional<raft::device_vector_view<const DataT, IndexT>> sample_weight,
+         raft::device_matrix_view<DataT, IndexT> centroids,
+         raft::host_scalar_view<DataT> inertia,
+         raft::host_scalar_view<IndexT> n_iter)
 {
   kmeans::fit<DataT, IndexT>(handle, params, X, sample_weight, centroids, inertia, n_iter);
 }
 
 template <typename DataT, typename IndexT = int>
-void kmeans_fit(handle_t const& handle,
-                const KMeansParams& params,
-                const DataT* X,
-                const DataT* sample_weight,
-                DataT* centroids,
-                IndexT n_samples,
-                IndexT n_features,
-                DataT& inertia,
-                IndexT& n_iter)
+void fit(handle_t const& handle,
+         const KMeansParams& params,
+         const DataT* X,
+         const DataT* sample_weight,
+         DataT* centroids,
+         IndexT n_samples,
+         IndexT n_features,
+         DataT& inertia,
+         IndexT& n_iter)
 {
   kmeans::fit<DataT, IndexT>(
     handle, params, X, sample_weight, centroids, n_samples, n_features, inertia, n_iter);
@@ -716,30 +589,30 @@
  *                                 their closest cluster center.
  */
 template <typename DataT, typename IndexT = int>
-void kmeans_predict(handle_t const& handle,
-                    const KMeansParams& params,
-                    raft::device_matrix_view<const DataT, IndexT> X,
-                    std::optional<raft::device_vector_view<const DataT, IndexT>> sample_weight,
-                    raft::device_matrix_view<const DataT, IndexT> centroids,
-                    raft::device_vector_view<IndexT, IndexT> labels,
-                    bool normalize_weight,
-                    raft::host_scalar_view<DataT> inertia)
+void predict(handle_t const& handle,
+             const KMeansParams& params,
+             raft::device_matrix_view<const DataT, IndexT> X,
+             std::optional<raft::device_vector_view<const DataT, IndexT>> sample_weight,
+             raft::device_matrix_view<const DataT, IndexT> centroids,
+             raft::device_vector_view<IndexT, IndexT> labels,
+             bool normalize_weight,
+             raft::host_scalar_view<DataT> inertia)
 {
   kmeans::predict<DataT, IndexT>(
     handle, params, X, sample_weight, centroids, labels, normalize_weight, inertia);
 }
 
 template <typename DataT, typename IndexT = int>
-void kmeans_predict(handle_t const& handle,
-                    const KMeansParams& params,
-                    const DataT* X,
-                    const DataT* sample_weight,
-                    const DataT* centroids,
-                    IndexT n_samples,
-                    IndexT n_features,
-                    IndexT* labels,
-                    bool normalize_weight,
-                    DataT& inertia)
+void predict(handle_t const& handle,
+             const KMeansParams& params,
+             const DataT* X,
+             const DataT* sample_weight,
+             const DataT* centroids,
+             IndexT n_samples,
+             IndexT n_features,
+             IndexT* labels,
+             bool normalize_weight,
+             DataT& inertia)
 {
   kmeans::predict<DataT, IndexT>(handle,
                                  params,
@@ -781,30 +654,30 @@
  * @param[out]    n_iter        Number of iterations run.
  */
 template <typename DataT, typename IndexT = int>
-void kmeans_fit_predict(handle_t const& handle,
-                        const KMeansParams& params,
-                        raft::device_matrix_view<const DataT, IndexT> X,
-                        std::optional<raft::device_vector_view<const DataT, IndexT>> sample_weight,
-                        std::optional<raft::device_matrix_view<DataT, IndexT>> centroids,
-                        raft::device_vector_view<IndexT, IndexT> labels,
-                        raft::host_scalar_view<DataT> inertia,
-                        raft::host_scalar_view<IndexT> n_iter)
+void fit_predict(handle_t const& handle,
+                 const KMeansParams& params,
+                 raft::device_matrix_view<const DataT, IndexT> X,
+                 std::optional<raft::device_vector_view<const DataT, IndexT>> sample_weight,
+                 std::optional<raft::device_matrix_view<DataT, IndexT>> centroids,
+                 raft::device_vector_view<IndexT, IndexT> labels,
+                 raft::host_scalar_view<DataT> inertia,
+                 raft::host_scalar_view<IndexT> n_iter)
 {
   kmeans::fit_predict<DataT, IndexT>(
     handle, params, X, sample_weight, centroids, labels, inertia, n_iter);
 }
 
 template <typename DataT, typename IndexT = int>
-void kmeans_fit_predict(handle_t const& handle,
-                        const KMeansParams& params,
-                        const DataT* X,
-                        const DataT* sample_weight,
-                        DataT* centroids,
-                        IndexT n_samples,
-                        IndexT n_features,
-                        IndexT* labels,
-                        DataT& inertia,
-                        IndexT& n_iter)
+void fit_predict(handle_t const& handle,
+                 const KMeansParams& params,
+                 const DataT* X,
+                 const DataT* sample_weight,
+                 DataT* centroids,
+                 IndexT n_samples,
+                 IndexT n_features,
+                 IndexT* labels,
+                 DataT& inertia,
+                 IndexT& n_iter)
 {
   kmeans::fit_predict<DataT, IndexT>(
     handle, params, X, sample_weight, centroids, n_samples, n_features, labels, inertia, n_iter);
@@ -826,23 +699,23 @@
  *                              [dim = n_samples x n_features]
  */
 template <typename DataT, typename IndexT = int>
-void kmeans_transform(const raft::handle_t& handle,
-                      const KMeansParams& params,
-                      raft::device_matrix_view<const DataT, IndexT> X,
-                      raft::device_matrix_view<const DataT, IndexT> centroids,
-                      raft::device_matrix_view<DataT, IndexT> X_new)
+void transform(const raft::handle_t& handle,
+               const KMeansParams& params,
+               raft::device_matrix_view<const DataT, IndexT> X,
+               raft::device_matrix_view<const DataT, IndexT> centroids,
+               raft::device_matrix_view<DataT, IndexT> X_new)
 {
   kmeans::transform<DataT, IndexT>(handle, params, X, centroids, X_new);
 }
 
 template <typename DataT, typename IndexT = int>
-void kmeans_transform(const raft::handle_t& handle,
-                      const KMeansParams& params,
-                      const DataT* X,
-                      const DataT* centroids,
-                      IndexT n_samples,
-                      IndexT n_features,
-                      DataT* X_new)
+void transform(const raft::handle_t& handle,
+               const KMeansParams& params,
+               const DataT* X,
+               const DataT* centroids,
+               IndexT n_samples,
+               IndexT n_features,
+               DataT* X_new)
 {
   kmeans::transform<DataT, IndexT>(handle, params, X, centroids, n_samples, n_features, X_new);
 }
@@ -872,16 +745,16 @@
  * @param[in]  workspace          Temporary workspace buffer which can get resized
  *
  */
-template <typename DataT, typename IndexT>
-void sampleCentroids(const raft::handle_t& handle,
-                     raft::device_matrix_view<const DataT, IndexT> X,
-                     raft::device_vector_view<DataT, IndexT> minClusterDistance,
-                     raft::device_vector_view<std::uint8_t, IndexT> isSampleCentroid,
-                     SamplingOp<DataT, IndexT>& select_op,
-                     rmm::device_uvector<DataT>& inRankCp,
-                     rmm::device_uvector<char>& workspace)
-{
-  kmeans::sample_centroids<DataT, IndexT>(
+template <typename DataT, typename IndexT = int>
+void sample_centroids(const raft::handle_t& handle,
+                      raft::device_matrix_view<const DataT, IndexT> X,
+                      raft::device_vector_view<DataT, IndexT> minClusterDistance,
+                      raft::device_vector_view<std::uint8_t, IndexT> isSampleCentroid,
+                      SamplingOp<DataT, IndexT>& select_op,
+                      rmm::device_uvector<DataT>& inRankCp,
+                      rmm::device_uvector<char>& workspace)
+{
+  detail::sampleCentroids<DataT, IndexT>(
     handle, X, minClusterDistance, isSampleCentroid, select_op, inRankCp, workspace);
 }
 
@@ -899,14 +772,14 @@
  * @param[in]  reduction_op       The reduction operation used for the cost
  *
  */
-template <typename DataT, typename IndexT, typename ReductionOpT>
-void computeClusterCost(const raft::handle_t& handle,
-                        raft::device_vector_view<DataT, IndexT> minClusterDistance,
-                        rmm::device_uvector<char>& workspace,
-                        raft::device_scalar_view<DataT> clusterCost,
-                        ReductionOpT reduction_op)
-{
-  kmeans::cluster_cost<DataT, ReductionOpT, IndexT>(
+template <typename DataT, typename ReductionOpT, typename IndexT = int>
+void cluster_cost(const raft::handle_t& handle,
+                  raft::device_vector_view<DataT, IndexT> minClusterDistance,
+                  rmm::device_uvector<char> workspace,
+                  raft::device_scalar_view<DataT> clusterCost,
+                  ReductionOpT reduction_op)
+{
+  detail::computeClusterCost<DataT, ReductionOpT, IndexT>(
     handle, minClusterDistance, workspace, clusterCost, reduction_op);
 }
 
@@ -932,16 +805,16 @@
  *
  */
 template <typename DataT, typename IndexT>
-void minClusterDistanceCompute(const raft::handle_t& handle,
-                               const KMeansParams& params,
-                               raft::device_matrix_view<const DataT, IndexT> X,
-                               raft::device_matrix_view<DataT, IndexT> centroids,
-                               raft::device_vector_view<DataT, IndexT> minClusterDistance,
-                               raft::device_vector_view<DataT, IndexT> L2NormX,
-                               rmm::device_uvector<DataT>& L2NormBuf_OR_DistBuf,
-                               rmm::device_uvector<char>& workspace)
-{
-  kmeans::min_cluster_distance<DataT, IndexT>(
+void min_cluster_distance(const raft::handle_t& handle,
+                          const KMeansParams& params,
+                          raft::device_matrix_view<const DataT, IndexT> X,
+                          raft::device_matrix_view<DataT, IndexT> centroids,
+                          raft::device_vector_view<DataT, IndexT> minClusterDistance,
+                          raft::device_vector_view<DataT, IndexT> L2NormX,
+                          rmm::device_uvector<DataT>& L2NormBuf_OR_DistBuf,
+                          rmm::device_uvector<char>& workspace)
+{
+  detail::minClusterDistanceCompute<DataT, IndexT>(
     handle, params, X, centroids, minClusterDistance, L2NormX, L2NormBuf_OR_DistBuf, workspace);
 }
 
@@ -970,7 +843,7 @@
  *
  */
 template <typename DataT, typename IndexT>
-void minClusterAndDistanceCompute(
+void min_cluster_and_distance(
   const raft::handle_t& handle,
   const KMeansParams& params,
   raft::device_matrix_view<const DataT, IndexT> X,
@@ -980,7 +853,7 @@
   rmm::device_uvector<DataT>& L2NormBuf_OR_DistBuf,
   rmm::device_uvector<char>& workspace)
 {
-  kmeans::min_cluster_and_distance<DataT, IndexT>(
+  detail::minClusterAndDistanceCompute<DataT, IndexT>(
     handle, params, X, centroids, minClusterAndDistance, L2NormX, L2NormBuf_OR_DistBuf, workspace);
 }
 
@@ -1002,14 +875,14 @@
  *
  */
 template <typename DataT, typename IndexT>
-void shuffleAndGather(const raft::handle_t& handle,
-                      raft::device_matrix_view<const DataT, IndexT> in,
-                      raft::device_matrix_view<DataT, IndexT> out,
-                      uint32_t n_samples_to_gather,
-                      uint64_t seed,
-                      rmm::device_uvector<char>* workspace = nullptr)
-{
-  kmeans::shuffle_and_gather<DataT, IndexT>(handle, in, out, n_samples_to_gather, seed, workspace);
+void shuffle_and_gather(const raft::handle_t& handle,
+                        raft::device_matrix_view<const DataT, IndexT> in,
+                        raft::device_matrix_view<DataT, IndexT> out,
+                        uint32_t n_samples_to_gather,
+                        uint64_t seed,
+                        rmm::device_uvector<char>* workspace = nullptr)
+{
+  detail::shuffleAndGather<DataT, IndexT>(handle, in, out, n_samples_to_gather, seed, workspace);
 }
 
 /**
@@ -1032,15 +905,15 @@
  *
  */
 template <typename DataT, typename IndexT>
-void countSamplesInCluster(const raft::handle_t& handle,
-                           const KMeansParams& params,
-                           raft::device_matrix_view<const DataT, IndexT> X,
-                           raft::device_vector_view<DataT, IndexT> L2NormX,
-                           raft::device_matrix_view<DataT, IndexT> centroids,
-                           rmm::device_uvector<char>& workspace,
-                           raft::device_vector_view<DataT, IndexT> sampleCountInCluster)
-{
-  kmeans::count_samples_in_cluster<DataT, IndexT>(
+void count_samples_in_cluster(const raft::handle_t& handle,
+                              const KMeansParams& params,
+                              raft::device_matrix_view<const DataT, IndexT> X,
+                              raft::device_vector_view<DataT, IndexT> L2NormX,
+                              raft::device_matrix_view<DataT, IndexT> centroids,
+                              rmm::device_uvector<char>& workspace,
+                              raft::device_vector_view<DataT, IndexT> sampleCountInCluster)
+{
+  detail::countSamplesInCluster<DataT, IndexT>(
     handle, params, X, L2NormX, centroids, workspace, sampleCountInCluster);
 }
 
@@ -1063,13 +936,13 @@
  * @param[in]  workspace             Temporary workspace buffer which can get resized
  */
 template <typename DataT, typename IndexT>
-void kmeansPlusPlus(const raft::handle_t& handle,
+void init_plus_plus(const raft::handle_t& handle,
                     const KMeansParams& params,
                     raft::device_matrix_view<const DataT, IndexT> X,
                     raft::device_matrix_view<DataT, IndexT> centroidsRawData,
                     rmm::device_uvector<char>& workspace)
 {
-  kmeans::init_plus_plus<DataT, IndexT>(handle, params, X, centroidsRawData, workspace);
+  detail::kmeansPlusPlus<DataT, IndexT>(handle, params, X, centroidsRawData, workspace);
 }
 
 /*
@@ -1096,6 +969,480 @@
  * @param[in]     workspace     Temporary workspace buffer which can get resized
  */
 template <typename DataT, typename IndexT>
+void fit_main(const raft::handle_t& handle,
+              const KMeansParams& params,
+              raft::device_matrix_view<const DataT, IndexT> X,
+              raft::device_vector_view<const DataT, IndexT> weight,
+              raft::device_matrix_view<DataT, IndexT> centroidsRawData,
+              raft::host_scalar_view<DataT> inertia,
+              raft::host_scalar_view<IndexT> n_iter,
+              rmm::device_uvector<char>& workspace)
+{
+  detail::kmeans_fit_main<DataT, IndexT>(
+    handle, params, X, weight, centroidsRawData, inertia, n_iter, workspace);
+}
+
+};  // end namespace raft::cluster::kmeans
+
+namespace raft::cluster {
+
+/**
+ * Note: All of the functions below in raft::cluster are deprecated and will
+ * be removed in a future release. Please use raft::cluster::kmeans instead.
+ */
+
+/**
+ * @brief Find clusters with k-means algorithm.
+ *   Initial centroids are chosen with k-means++ algorithm. Empty
+ *   clusters are reinitialized by choosing new centroids with
+ *   k-means++ algorithm.
+ * @tparam DataT the type of data used for weights, distances.
+ * @tparam IndexT the type of data used for indexing.
+ * @param[in]     handle        The raft handle.
+ * @param[in]     params        Parameters for KMeans model.
+ * @param[in]     X             Training instances to cluster. The data must
+ *                              be in row-major format.
+ *                              [dim = n_samples x n_features]
+ * @param[in]     sample_weight Optional weights for each observation in X.
+ *                              [len = n_samples]
+ * @param[inout]  centroids     [in] When init is InitMethod::Array, use
+ *                              centroids as the initial cluster centers.
+ *                              [out] The generated centroids from the
+ *                              kmeans algorithm are stored at the address
+ *                              pointed by 'centroids'.
+ *                              [dim = n_clusters x n_features]
+ * @param[out]    inertia       Sum of squared distances of samples to their
+ *                              closest cluster center.
+ * @param[out]    n_iter        Number of iterations run.
+ */
+template <typename DataT, typename IndexT = int>
+void kmeans_fit(handle_t const& handle,
+                const KMeansParams& params,
+                raft::device_matrix_view<const DataT, IndexT> X,
+                std::optional<raft::device_vector_view<const DataT, IndexT>> sample_weight,
+                raft::device_matrix_view<DataT, IndexT> centroids,
+                raft::host_scalar_view<DataT> inertia,
+                raft::host_scalar_view<IndexT> n_iter)
+{
+  kmeans::fit<DataT, IndexT>(handle, params, X, sample_weight, centroids, inertia, n_iter);
+}
+
+template <typename DataT, typename IndexT = int>
+void kmeans_fit(handle_t const& handle,
+                const KMeansParams& params,
+                const DataT* X,
+                const DataT* sample_weight,
+                DataT* centroids,
+                IndexT n_samples,
+                IndexT n_features,
+                DataT& inertia,
+                IndexT& n_iter)
+{
+  kmeans::fit<DataT, IndexT>(
+    handle, params, X, sample_weight, centroids, n_samples, n_features, inertia, n_iter);
+}
+
+/**
+ * @brief Predict the closest cluster each sample in X belongs to.
+ * @tparam DataT the type of data used for weights, distances.
+ * @tparam IndexT the type of data used for indexing.
+ * @param[in]     handle           The raft handle.
+ * @param[in]     params           Parameters for KMeans model.
+ * @param[in]     X                New data to predict.
+ *                                 [dim = n_samples x n_features]
+ * @param[in]     sample_weight    Optional weights for each observation in X.
+ *                                 [len = n_samples]
+ * @param[in]     centroids        Cluster centroids. The data must be in
+ *                                 row-major format.
+ *                                 [dim = n_clusters x n_features]
+ * @param[in]     normalize_weight True if the weights should be normalized
+ * @param[out]    labels           Index of the cluster each sample in X
+ *                                 belongs to.
+ *                                 [len = n_samples]
+ * @param[out]    inertia          Sum of squared distances of samples to
+ *                                 their closest cluster center.
+ */
+template <typename DataT, typename IndexT = int>
+void kmeans_predict(handle_t const& handle,
+                    const KMeansParams& params,
+                    raft::device_matrix_view<const DataT, IndexT> X,
+                    std::optional<raft::device_vector_view<const DataT, IndexT>> sample_weight,
+                    raft::device_matrix_view<const DataT, IndexT> centroids,
+                    raft::device_vector_view<IndexT, IndexT> labels,
+                    bool normalize_weight,
+                    raft::host_scalar_view<DataT> inertia)
+{
+  kmeans::predict<DataT, IndexT>(
+    handle, params, X, sample_weight, centroids, labels, normalize_weight, inertia);
+}
+
+template <typename DataT, typename IndexT = int>
+void kmeans_predict(handle_t const& handle,
+                    const KMeansParams& params,
+                    const DataT* X,
+                    const DataT* sample_weight,
+                    const DataT* centroids,
+                    IndexT n_samples,
+                    IndexT n_features,
+                    IndexT* labels,
+                    bool normalize_weight,
+                    DataT& inertia)
+{
+  kmeans::predict<DataT, IndexT>(handle,
+                                 params,
+                                 X,
+                                 sample_weight,
+                                 centroids,
+                                 n_samples,
+                                 n_features,
+                                 labels,
+                                 normalize_weight,
+                                 inertia);
+}
+
+/**
+ * @brief Compute k-means clustering and predicts cluster index for each sample
+ * in the input.
+ *
+ * @tparam DataT the type of data used for weights, distances.
+ * @tparam IndexT the type of data used for indexing.
+ * @param[in]     handle        The raft handle.
+ * @param[in]     params        Parameters for KMeans model.
+ * @param[in]     X             Training instances to cluster. The data must be
+ *                              in row-major format.
+ *                              [dim = n_samples x n_features]
+ * @param[in]     sample_weight Optional weights for each observation in X.
+ *                              [len = n_samples]
+ * @param[inout]  centroids     Optional
+ *                              [in] When init is InitMethod::Array, use
+ *                              centroids  as the initial cluster centers
+ *                              [out] The generated centroids from the
+ *                              kmeans algorithm are stored at the address
+ *                              pointed by 'centroids'.
+ *                              [dim = n_clusters x n_features]
+ * @param[out]    labels        Index of the cluster each sample in X belongs
+ *                              to.
+ *                              [len = n_samples]
+ * @param[out]    inertia       Sum of squared distances of samples to their
+ *                              closest cluster center.
+ * @param[out]    n_iter        Number of iterations run.
+ */
+template <typename DataT, typename IndexT = int>
+void kmeans_fit_predict(handle_t const& handle,
+                        const KMeansParams& params,
+                        raft::device_matrix_view<const DataT, IndexT> X,
+                        std::optional<raft::device_vector_view<const DataT, IndexT>> sample_weight,
+                        std::optional<raft::device_matrix_view<DataT, IndexT>> centroids,
+                        raft::device_vector_view<IndexT, IndexT> labels,
+                        raft::host_scalar_view<DataT> inertia,
+                        raft::host_scalar_view<IndexT> n_iter)
+{
+  kmeans::fit_predict<DataT, IndexT>(
+    handle, params, X, sample_weight, centroids, labels, inertia, n_iter);
+}
+
+template <typename DataT, typename IndexT = int>
+void kmeans_fit_predict(handle_t const& handle,
+                        const KMeansParams& params,
+                        const DataT* X,
+                        const DataT* sample_weight,
+                        DataT* centroids,
+                        IndexT n_samples,
+                        IndexT n_features,
+                        IndexT* labels,
+                        DataT& inertia,
+                        IndexT& n_iter)
+{
+  kmeans::fit_predict<DataT, IndexT>(
+    handle, params, X, sample_weight, centroids, n_samples, n_features, labels, inertia, n_iter);
+}
+
+/**
+ * @brief Transform X to a cluster-distance space.
+ *
+ * @tparam DataT the type of data used for weights, distances.
+ * @tparam IndexT the type of data used for indexing.
+ * @param[in]     handle        The raft handle.
+ * @param[in]     params        Parameters for KMeans model.
+ * @param[in]     X             Training instances to cluster. The data must
+ *                              be in row-major format
+ *                              [dim = n_samples x n_features]
+ * @param[in]     centroids     Cluster centroids. The data must be in row-major format.
+ *                              [dim = n_clusters x n_features]
+ * @param[out]    X_new         X transformed in the new space.
+ *                              [dim = n_samples x n_features]
+ */
+template <typename DataT, typename IndexT = int>
+void kmeans_transform(const raft::handle_t& handle,
+                      const KMeansParams& params,
+                      raft::device_matrix_view<const DataT, IndexT> X,
+                      raft::device_matrix_view<const DataT, IndexT> centroids,
+                      raft::device_matrix_view<DataT, IndexT> X_new)
+{
+  kmeans::transform<DataT, IndexT>(handle, params, X, centroids, X_new);
+}
+
+template <typename DataT, typename IndexT = int>
+void kmeans_transform(const raft::handle_t& handle,
+                      const KMeansParams& params,
+                      const DataT* X,
+                      const DataT* centroids,
+                      IndexT n_samples,
+                      IndexT n_features,
+                      DataT* X_new)
+{
+  kmeans::transform<DataT, IndexT>(handle, params, X, centroids, n_samples, n_features, X_new);
+}
+
+template <typename DataT, typename IndexT = int>
+using SamplingOp = kmeans::SamplingOp<DataT, IndexT>;
+
+template <typename IndexT, typename DataT>
+using KeyValueIndexOp = kmeans::KeyValueIndexOp<IndexT, DataT>;
+
+/**
+ * @brief Select centroids according to a sampling operation
+ *
+ * @tparam DataT the type of data used for weights, distances.
+ * @tparam IndexT the type of data used for indexing.
+ *
+ * @param[in]  handle             The raft handle
+ * @param[in]  X                  The data in row-major format
+ *                                [dim = n_samples x n_features]
+ * @param[in]  minClusterDistance Distance for every sample to it's nearest centroid
+ *                                [dim = n_samples]
+ * @param[in]  isSampleCentroid   Flag the sample choosen as initial centroid
+ *                                [dim = n_samples]
+ * @param[in]  select_op          The sampling operation used to select the centroids
+ * @param[out] inRankCp           The sampled centroids
+ *                                [dim = n_selected_centroids x n_features]
+ * @param[in]  workspace          Temporary workspace buffer which can get resized
+ *
+ */
+template <typename DataT, typename IndexT>
+void sampleCentroids(const raft::handle_t& handle,
+                     raft::device_matrix_view<const DataT, IndexT> X,
+                     raft::device_vector_view<DataT, IndexT> minClusterDistance,
+                     raft::device_vector_view<std::uint8_t, IndexT> isSampleCentroid,
+                     SamplingOp<DataT, IndexT>& select_op,
+                     rmm::device_uvector<DataT>& inRankCp,
+                     rmm::device_uvector<char>& workspace)
+{
+  kmeans::sample_centroids<DataT, IndexT>(
+    handle, X, minClusterDistance, isSampleCentroid, select_op, inRankCp, workspace);
+}
+
+/**
+ * @brief Compute cluster cost
+ *
+ * @tparam DataT the type of data used for weights, distances.
+ * @tparam ReductionOpT the type of data used for the reduction operation.
+ *
+ * @param[in]  handle             The raft handle
+ * @param[in]  minClusterDistance Distance for every sample to it's nearest centroid
+ *                                [dim = n_samples]
+ * @param[in]  workspace          Temporary workspace buffer which can get resized
+ * @param[out] clusterCost        Resulting cluster cost
+ * @param[in]  reduction_op       The reduction operation used for the cost
+ *
+ */
+template <typename DataT, typename IndexT, typename ReductionOpT>
+void computeClusterCost(const raft::handle_t& handle,
+                        raft::device_vector_view<DataT, IndexT> minClusterDistance,
+                        rmm::device_uvector<char>& workspace,
+                        raft::device_scalar_view<DataT> clusterCost,
+                        ReductionOpT reduction_op)
+{
+  kmeans::cluster_cost<DataT, ReductionOpT, IndexT>(
+    handle, minClusterDistance, workspace, clusterCost, reduction_op);
+}
+
+/**
+ * @brief Compute distance for every sample to it's nearest centroid
+ *
+ * @tparam DataT the type of data used for weights, distances.
+ * @tparam IndexT the type of data used for indexing.
+ *
+ * @param[in]  handle               The raft handle
+ * @param[in]  params               The parameters for KMeans
+ * @param[in]  X                    The data in row-major format
+ *                                  [dim = n_samples x n_features]
+ * @param[in]  centroids            Centroids data
+ *                                  [dim = n_cluster x n_features]
+ * @param[out] minClusterDistance   Distance for every sample to it's nearest centroid
+ *                                  [dim = n_samples]
+ * @param[in]  L2NormX              L2 norm of X : ||x||^2
+ *                                  [dim = n_samples]
+ * @param[out] L2NormBuf_OR_DistBuf Resizable buffer to store L2 norm of centroids or distance
+ *                                  matrix
+ * @param[in]  workspace            Temporary workspace buffer which can get resized
+ *
+ */
+template <typename DataT, typename IndexT>
+void minClusterDistanceCompute(const raft::handle_t& handle,
+                               const KMeansParams& params,
+                               raft::device_matrix_view<const DataT, IndexT> X,
+                               raft::device_matrix_view<DataT, IndexT> centroids,
+                               raft::device_vector_view<DataT, IndexT> minClusterDistance,
+                               raft::device_vector_view<DataT, IndexT> L2NormX,
+                               rmm::device_uvector<DataT>& L2NormBuf_OR_DistBuf,
+                               rmm::device_uvector<char>& workspace)
+{
+  kmeans::min_cluster_distance<DataT, IndexT>(
+    handle, params, X, centroids, minClusterDistance, L2NormX, L2NormBuf_OR_DistBuf, workspace);
+}
+
+/**
+ * @brief Calculates a <key, value> pair for every sample in input 'X' where key is an
+ * index of one of the 'centroids' (index of the nearest centroid) and 'value'
+ * is the distance between the sample and the 'centroid[key]'
+ *
+ * @tparam DataT the type of data used for weights, distances.
+ * @tparam IndexT the type of data used for indexing.
+ *
+ * @param[in]  handle                The raft handle
+ * @param[in]  params                The parameters for KMeans
+ * @param[in]  X                     The data in row-major format
+ *                                   [dim = n_samples x n_features]
+ * @param[in]  centroids             Centroids data
+ *                                   [dim = n_cluster x n_features]
+ * @param[out] minClusterAndDistance Distance vector that contains for every sample, the nearest
+ *                                   centroid and it's distance
+ *                                   [dim = n_samples]
+ * @param[in]  L2NormX               L2 norm of X : ||x||^2
+ *                                   [dim = n_samples]
+ * @param[out] L2NormBuf_OR_DistBuf  Resizable buffer to store L2 norm of centroids or distance
+ *                                   matrix
+ * @param[in]  workspace             Temporary workspace buffer which can get resized
+ *
+ */
+template <typename DataT, typename IndexT>
+void minClusterAndDistanceCompute(
+  const raft::handle_t& handle,
+  const KMeansParams& params,
+  raft::device_matrix_view<const DataT, IndexT> X,
+  raft::device_matrix_view<const DataT, IndexT> centroids,
+  raft::device_vector_view<raft::KeyValuePair<IndexT, DataT>, IndexT> minClusterAndDistance,
+  raft::device_vector_view<DataT, IndexT> L2NormX,
+  rmm::device_uvector<DataT>& L2NormBuf_OR_DistBuf,
+  rmm::device_uvector<char>& workspace)
+{
+  kmeans::min_cluster_and_distance<DataT, IndexT>(
+    handle, params, X, centroids, minClusterAndDistance, L2NormX, L2NormBuf_OR_DistBuf, workspace);
+}
+
+/**
+ * @brief Shuffle and randomly select 'n_samples_to_gather' from input 'in' and stores
+ * in 'out' does not modify the input
+ *
+ * @tparam DataT the type of data used for weights, distances.
+ * @tparam IndexT the type of data used for indexing.
+ *
+ * @param[in]  handle              The raft handle
+ * @param[in]  in                  The data to shuffle and gather
+ *                                 [dim = n_samples x n_features]
+ * @param[out] out                 The sampled data
+ *                                 [dim = n_samples_to_gather x n_features]
+ * @param[in]  n_samples_to_gather Number of sample to gather
+ * @param[in]  seed                Seed for the shuffle
+ * @param[in]  workspace           Temporary workspace buffer which can get resized
+ *
+ */
+template <typename DataT, typename IndexT>
+void shuffleAndGather(const raft::handle_t& handle,
+                      raft::device_matrix_view<const DataT, IndexT> in,
+                      raft::device_matrix_view<DataT, IndexT> out,
+                      uint32_t n_samples_to_gather,
+                      uint64_t seed,
+                      rmm::device_uvector<char>* workspace = nullptr)
+{
+  kmeans::shuffle_and_gather<DataT, IndexT>(handle, in, out, n_samples_to_gather, seed, workspace);
+}
+
+/**
+ * @brief Count the number of samples in each cluster
+ *
+ * @tparam DataT the type of data used for weights, distances.
+ * @tparam IndexT the type of data used for indexing.
+ *
+ * @param[in]  handle               The raft handle
+ * @param[in]  params               The parameters for KMeans
+ * @param[in]  X                    The data in row-major format
+ *                                  [dim = n_samples x n_features]
+ * @param[in]  L2NormX              L2 norm of X : ||x||^2
+ *                                  [dim = n_samples]
+ * @param[in]  centroids            Centroids data
+ *                                  [dim = n_cluster x n_features]
+ * @param[in]  workspace            Temporary workspace buffer which can get resized
+ * @param[out] sampleCountInCluster The count for each centroid
+ *                                  [dim = n_cluster]
+ *
+ */
+template <typename DataT, typename IndexT>
+void countSamplesInCluster(const raft::handle_t& handle,
+                           const KMeansParams& params,
+                           raft::device_matrix_view<const DataT, IndexT> X,
+                           raft::device_vector_view<DataT, IndexT> L2NormX,
+                           raft::device_matrix_view<DataT, IndexT> centroids,
+                           rmm::device_uvector<char>& workspace,
+                           raft::device_vector_view<DataT, IndexT> sampleCountInCluster)
+{
+  kmeans::count_samples_in_cluster<DataT, IndexT>(
+    handle, params, X, L2NormX, centroids, workspace, sampleCountInCluster);
+}
+
+/*
+ * @brief Selects 'n_clusters' samples from the input X using kmeans++ algorithm.
+
+ * @note  This is the algorithm described in
+ *        "k-means++: the advantages of careful seeding". 2007, Arthur, D. and Vassilvitskii, S.
+ *        ACM-SIAM symposium on Discrete algorithms.
+ *
+ * @tparam DataT the type of data used for weights, distances.
+ * @tparam IndexT the type of data used for indexing.
+ *
+ * @param[in]  handle                The raft handle
+ * @param[in]  params                The parameters for KMeans
+ * @param[in]  X                     The data in row-major format
+ *                                   [dim = n_samples x n_features]
+ * @param[out] centroids             Centroids data
+ *                                   [dim = n_cluster x n_features]
+ * @param[in]  workspace             Temporary workspace buffer which can get resized
+ */
+template <typename DataT, typename IndexT>
+void kmeansPlusPlus(const raft::handle_t& handle,
+                    const KMeansParams& params,
+                    raft::device_matrix_view<const DataT, IndexT> X,
+                    raft::device_matrix_view<DataT, IndexT> centroidsRawData,
+                    rmm::device_uvector<char>& workspace)
+{
+  kmeans::init_plus_plus<DataT, IndexT>(handle, params, X, centroidsRawData, workspace);
+}
+
+/*
+ * @brief Main function used to fit KMeans (after cluster initialization)
+ *
+ * @tparam DataT the type of data used for weights, distances.
+ * @tparam IndexT the type of data used for indexing.
+ *
+ * @param[in]     handle        The raft handle.
+ * @param[in]     params        Parameters for KMeans model.
+ * @param[in]     X             Training instances to cluster. The data must
+ *                              be in row-major format.
+ *                              [dim = n_samples x n_features]
+ * @param[in]     sample_weight Weights for each observation in X.
+ *                              [len = n_samples]
+ * @param[inout]  centroids     [in] Initial cluster centers.
+ *                              [out] The generated centroids from the
+ *                              kmeans algorithm are stored at the address
+ *                              pointed by 'centroids'.
+ *                              [dim = n_clusters x n_features]
+ * @param[out]    inertia       Sum of squared distances of samples to their
+ *                              closest cluster center.
+ * @param[out]    n_iter        Number of iterations run.
+ * @param[in]     workspace     Temporary workspace buffer which can get resized
+ */
+template <typename DataT, typename IndexT>
 void kmeans_fit_main(const raft::handle_t& handle,
                      const KMeansParams& params,
                      raft::device_matrix_view<const DataT, IndexT> X,
