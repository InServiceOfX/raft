--- conflicted
+++ resolved
@@ -19,7 +19,6 @@
 #include <raft/core/device_mdspan.hpp>
 
 namespace raft::cluster::hierarchy {
-<<<<<<< HEAD
 
 /**
  * Determines the method for computing the minimum spanning tree (MST)
@@ -43,13 +42,6 @@
 };  // end namespace raft::cluster::hierarchy
 
 // The code below is now considered legacy
-=======
-enum LinkageDistance { PAIRWISE = 0, KNN_GRAPH = 1 };
-
-};  // end namespace raft::cluster::hierarchy
-
-// The code below is legacy
->>>>>>> 18d71954
 namespace raft::cluster {
 
 using hierarchy::LinkageDistance;
