--- conflicted
+++ resolved
@@ -94,13 +94,10 @@
       num_ranks_(num_ranks),
       rank_(rank),
       subcomms_ucp_(subcomms_ucp),
-<<<<<<< HEAD
       ucx_objects_(ucx_objects),
-=======
-      own_nccl_comm_(false),
       ucp_worker_(ucp_worker),
       ucp_eps_(eps),
->>>>>>> 7d5bb3c9
+      own_nccl_comm_(false),
       next_request_id_(0)
   {
     initialize();
