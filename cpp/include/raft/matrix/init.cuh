/*
 * Copyright (c) 2022, NVIDIA CORPORATION.
 *
 * Licensed under the Apache License, Version 2.0 (the "License");
 * you may not use this file except in compliance with the License.
 * You may obtain a copy of the License at
 *
 *     http://www.apache.org/licenses/LICENSE-2.0
 *
 * Unless required by applicable law or agreed to in writing, software
 * distributed under the License is distributed on an "AS IS" BASIS,
 * WITHOUT WARRANTIES OR CONDITIONS OF ANY KIND, either express or implied.
 * See the License for the specific language governing permissions and
 * limitations under the License.
 */

#pragma once

#include <raft/core/device_mdspan.hpp>
#include <raft/core/host_mdspan.hpp>
#include <raft/matrix/detail/math.cuh>
#include <raft/matrix/matrix.cuh>

namespace raft::matrix {

/**
 * @defgroup matrix_init Matrix initialization operations
 * @{
 */

/**
 * @brief set values to scalar in matrix
 * @tparam math_t data-type upon which the math operation will be performed
 * @tparam extents dimension and indexing type used for the input
 * @tparam layout layout of the matrix data (must be row or col major)
 * @param[in] handle: raft handle
 * @param[in] in input matrix
 * @param[out] out output matrix. The result is stored in the out matrix
 * @param[in] scalar scalar value to fill matrix elements
 */
template <typename math_t, typename extents, typename layout>
void fill(const raft::handle_t& handle,
          raft::device_mdspan<const math_t, extents, layout> in,
          raft::device_mdspan<math_t, extents, layout> out,
          raft::host_scalar_view<math_t> scalar)
{
  RAFT_EXPECTS(raft::is_row_or_column_major(out), "Data layout not supported");
  RAFT_EXPECTS(in.size() == out.size(), "Input and output matrices must be the same size.");
  RAFT_EXPECTS(scalar.data_handle() != nullptr, "Empty scalar");
  detail::setValue(
    out.data_handle(), in.data_handle(), *(scalar.data_handle()), in.size(), handle.get_stream());
}

/**
 * @brief set values to scalar in matrix
 * @tparam math_t data-type upon which the math operation will be performed
 * @tparam extents dimension and indexing type used for the input
 * @tparam layout_t layout of the matrix data (must be row or col major)
 * @param[in] handle: raft handle
 * @param[inout] inout input matrix
 * @param[in] scalar scalar value to fill matrix elements
 */
template <typename math_t, typename extents, typename layout>
void fill(const raft::handle_t& handle,
          raft::device_mdspan<math_t, extents, layout> inout,
          math_t scalar)
{
  RAFT_EXPECTS(raft::is_row_or_column_major(inout), "Data layout not supported");
  detail::setValue(
    inout.data_handle(), inout.data_handle(), scalar, inout.size(), handle.get_stream());
}

<<<<<<< HEAD
template <typename math_t, typename idx_t>
void eye(const raft::handle_t& handle,
         raft::device_matrix_view<math_t, idx_t, raft::col_major> inout)
{
  detail::createEye(inout.data_handle(), inout.extent(0), inout.extent(1), handle.get_stream());
}
=======
/** @} */  // end of group matrix_init

>>>>>>> efd42c9f
}  // namespace raft::matrix<|MERGE_RESOLUTION|>--- conflicted
+++ resolved
@@ -70,15 +70,13 @@
     inout.data_handle(), inout.data_handle(), scalar, inout.size(), handle.get_stream());
 }
 
-<<<<<<< HEAD
 template <typename math_t, typename idx_t>
 void eye(const raft::handle_t& handle,
          raft::device_matrix_view<math_t, idx_t, raft::col_major> inout)
 {
   detail::createEye(inout.data_handle(), inout.extent(0), inout.extent(1), handle.get_stream());
 }
-=======
+
 /** @} */  // end of group matrix_init
 
->>>>>>> efd42c9f
 }  // namespace raft::matrix