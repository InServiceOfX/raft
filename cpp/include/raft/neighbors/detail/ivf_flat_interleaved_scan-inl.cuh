--- conflicted
+++ resolved
@@ -891,26 +891,17 @@
   const int max_query_smem = 16384;
   int query_smem_elems =
     std::min<int>(max_query_smem / sizeof(T), Pow2<Veclen * WarpSize>::roundUp(index.dim()));
-<<<<<<< HEAD
   int smem_size = query_smem_elems * sizeof(T);
 
   if constexpr (Capacity > 0) {
     constexpr int kSubwarpSize = std::min<int>(Capacity, WarpSize);
     auto block_merge_mem =
-      raft::matrix::detail::select::warpsort::calc_smem_size_for_block_wide<AccT, IdxT>(
+      raft::matrix::detail::select::warpsort::calc_smem_size_for_block_wide<float, IdxT>(
         kThreadsPerBlock / kSubwarpSize, k);
     smem_size += std::max<int>(smem_size, block_merge_mem);
   } else {
     smem_size += smem_size;
   }
-=======
-  int smem_size              = query_smem_elems * sizeof(T);
-  constexpr int kSubwarpSize = std::min<int>(Capacity, WarpSize);
-  auto block_merge_mem =
-    raft::matrix::detail::select::warpsort::calc_smem_size_for_block_wide<float, IdxT>(
-      kThreadsPerBlock / kSubwarpSize, k);
-  smem_size += std::max<int>(smem_size, block_merge_mem);
->>>>>>> addb485f
 
   // power-of-two less than cuda limit (for better addr alignment)
   constexpr uint32_t kMaxGridY = 32768;
