--- conflicted
+++ resolved
@@ -15,491 +15,9 @@
  */
 #pragma once
 
-<<<<<<< HEAD
-#include <raft/neighbors/detail/ivf_flat_build.cuh>
-#include <raft/neighbors/detail/ivf_flat_search.cuh>
-#include <raft/neighbors/ivf_flat_serialize.cuh>
-#include <raft/neighbors/ivf_flat_types.hpp>
-
-#include <raft/core/device_resources.hpp>
-
-#include <raft/core/device_mdspan.hpp>
-#include <rmm/cuda_stream_view.hpp>
-#include <rmm/mr/device/per_device_resource.hpp>
-
-namespace raft::neighbors::ivf_flat {
-
-/**
- * @brief Build the index from the dataset for efficient search.
- *
- * NB: Currently, the following distance metrics are supported:
- * - L2Expanded
- * - L2Unexpanded
- * - InnerProduct
- *
- * Usage example:
- * @code{.cpp}
- *   using namespace raft::neighbors;
- *   // use default index parameters
- *   ivf_flat::index_params index_params;
- *   // create and fill the index from a [N, D] dataset
- *   auto index = ivf_flat::build(handle, index_params, dataset, N, D);
- *   // use default search parameters
- *   ivf_flat::search_params search_params;
- *   // search K nearest neighbours for each of the N queries
- *   ivf_flat::search(handle, search_params, index, queries, N, K, out_inds, out_dists);
- * @endcode
- *
- * @tparam T data element type
- * @tparam IdxT type of the indices in the source dataset
- *
- * @param[in] handle
- * @param[in] params configure the index building
- * @param[in] dataset a device pointer to a row-major matrix [n_rows, dim]
- * @param[in] n_rows the number of samples
- * @param[in] dim the dimensionality of the data
- *
- * @return the constructed ivf-flat index
- */
-template <typename T, typename IdxT>
-auto build(raft::device_resources const& handle,
-           const index_params& params,
-           const T* dataset,
-           IdxT n_rows,
-           uint32_t dim) -> index<T, IdxT>
-{
-  return raft::neighbors::ivf_flat::detail::build(handle, params, dataset, n_rows, dim);
-}
-
-/**
- * @defgroup ivf_flat IVF Flat Algorithm
- * @{
- */
-
-/**
- * @brief Build the index from the dataset for efficient search.
- *
- * NB: Currently, the following distance metrics are supported:
- * - L2Expanded
- * - L2Unexpanded
- * - InnerProduct
- *
- * Usage example:
- * @code{.cpp}
- *   using namespace raft::neighbors;
- *   // use default index parameters
- *   ivf_flat::index_params index_params;
- *   // create and fill the index from a [N, D] dataset
- *   auto index = ivf_flat::build(handle, dataset, index_params);
- *   // use default search parameters
- *   ivf_flat::search_params search_params;
- *   // search K nearest neighbours for each of the N queries
- *   ivf_flat::search(handle, index, queries, out_inds, out_dists, search_params, k);
- * @endcode
- *
- * @tparam value_t data element type
- * @tparam idx_t type of the indices in the source dataset
- * @tparam int_t precision / type of integral arguments
- *
- * @param[in] handle
- * @param[in] params configure the index building
- * @param[in] dataset a device pointer to a row-major matrix [n_rows, dim]
- *
- * @return the constructed ivf-flat index
- */
-template <typename value_t, typename idx_t>
-auto build(raft::device_resources const& handle,
-           const index_params& params,
-           raft::device_matrix_view<const value_t, idx_t, row_major> dataset)
-  -> index<value_t, idx_t>
-{
-  return raft::neighbors::ivf_flat::detail::build(handle,
-                                                  params,
-                                                  dataset.data_handle(),
-                                                  static_cast<idx_t>(dataset.extent(0)),
-                                                  static_cast<idx_t>(dataset.extent(1)));
-}
-
-/**
- * @brief Build the index from the dataset for efficient search.
- *
- * NB: Currently, the following distance metrics are supported:
- * - L2Expanded
- * - L2Unexpanded
- * - InnerProduct
- *
- * Usage example:
- * @code{.cpp}
- *   using namespace raft::neighbors;
- *   // use default index parameters
- *   ivf_flat::index_params index_params;
- *   // create and fill the index from a [N, D] dataset
- *   ivf_flat::index<decltype(dataset::value_type), decltype(dataset::index_type)> index;
- *   ivf_flat::build(handle, dataset, index_params, index);
- *   // use default search parameters
- *   ivf_flat::search_params search_params;
- *   // search K nearest neighbours for each of the N queries
- *   ivf_flat::search(handle, index, queries, out_inds, out_dists, search_params, k);
- * @endcode
- *
- * @tparam value_t data element type
- * @tparam idx_t type of the indices in the source dataset
- * @tparam int_t precision / type of integral arguments
- * @tparam matrix_idx_t matrix indexing type
- *
- * @param[in] handle
- * @param[in] params configure the index building
- * @param[in] dataset raft::device_matrix_view to a row-major matrix [n_rows, dim]
- * @param[out] idx reference to ivf_flat::index
- *
- */
-template <typename value_t, typename idx_t>
-void build(raft::device_resources const& handle,
-           const index_params& params,
-           raft::device_matrix_view<const value_t, idx_t, row_major> dataset,
-           raft::neighbors::ivf_flat::index<value_t, idx_t>& idx)
-{
-  idx = raft::neighbors::ivf_flat::detail::build(handle,
-                                                 params,
-                                                 dataset.data_handle(),
-                                                 static_cast<idx_t>(dataset.extent(0)),
-                                                 static_cast<idx_t>(dataset.extent(1)));
-}
-
-/** @} */
-
-/**
- * @brief Build a new index containing the data of the original plus new extra vectors.
- *
- * Implementation note:
- *    The new data is clustered according to existing kmeans clusters, then the cluster
- *    centers are adjusted to match the newly labeled data.
- *
- * Usage example:
- * @code{.cpp}
- *   using namespace raft::neighbors;
- *   ivf_flat::index_params index_params;
- *   index_params.add_data_on_build = false;      // don't populate index on build
- *   index_params.kmeans_trainset_fraction = 1.0; // use whole dataset for kmeans training
- *   // train the index from a [N, D] dataset
- *   auto index_empty = ivf_flat::build(handle, index_params, dataset, N, D);
- *   // fill the index with the data
- *   auto index = ivf_flat::extend(handle, index_empty, dataset, nullptr, N);
- * @endcode
- *
- * @tparam T data element type
- * @tparam IdxT type of the indices in the source dataset
- *
- * @param[in] handle
- * @param[in] orig_index original index
- * @param[in] new_vectors a device pointer to a row-major matrix [n_rows, index.dim()]
- * @param[in] new_indices a device pointer to a vector of indices [n_rows].
- *    If the original index is empty (`orig_index.size() == 0`), you can pass `nullptr`
- *    here to imply a continuous range `[0...n_rows)`.
- * @param[in] n_rows number of rows in `new_vectors`
- *
- * @return the constructed extended ivf-flat index
- */
-template <typename T, typename IdxT>
-auto extend(raft::device_resources const& handle,
-            const index<T, IdxT>& orig_index,
-            const T* new_vectors,
-            const IdxT* new_indices,
-            IdxT n_rows) -> index<T, IdxT>
-{
-  return raft::neighbors::ivf_flat::detail::extend(
-    handle, orig_index, new_vectors, new_indices, n_rows);
-}
-
-/**
- * @ingroup ivf_flat
- * @{
- */
-
-/**
- * @brief Build a new index containing the data of the original plus new extra vectors.
- *
- * Implementation note:
- *    The new data is clustered according to existing kmeans clusters, then the cluster
- *    centers are adjusted to match the newly labeled data.
- *
- * Usage example:
- * @code{.cpp}
- *   using namespace raft::neighbors;
- *   ivf_flat::index_params index_params;
- *   index_params.add_data_on_build = false;      // don't populate index on build
- *   index_params.kmeans_trainset_fraction = 1.0; // use whole dataset for kmeans training
- *   // train the index from a [N, D] dataset
- *   auto index_empty = ivf_flat::build(handle, dataset, index_params, dataset);
- *   // fill the index with the data
- *   auto index = ivf_flat::extend(handle, index_empty, dataset);
- * @endcode
- *
- * @tparam value_t data element type
- * @tparam idx_t type of the indices in the source dataset
- *
- * @param[in] handle
- * @param[in] new_vectors raft::device_matrix_view to a row-major matrix [n_rows, index.dim()]
- * @param[in] new_indices optional raft::device_matrix_view to a vector of indices [n_rows].
- *    If the original index is empty (`orig_index.size() == 0`), you can pass `std::nullopt`
- *    here to imply a continuous range `[0...n_rows)`.
- * @param[in] orig_index original index
- *
- * @return the constructed extended ivf-flat index
- */
-template <typename value_t, typename idx_t>
-auto extend(raft::device_resources const& handle,
-            raft::device_matrix_view<const value_t, idx_t, row_major> new_vectors,
-            std::optional<raft::device_vector_view<const idx_t, idx_t>> new_indices,
-            const index<value_t, idx_t>& orig_index) -> index<value_t, idx_t>
-{
-  return extend<value_t, idx_t>(
-    handle,
-    orig_index,
-    new_vectors.data_handle(),
-    new_indices.has_value() ? new_indices.value().data_handle() : nullptr,
-    new_vectors.extent(0));
-}
-
-/** @} */
-
-/**
- * @brief Extend the index in-place with the new data.
- *
- * Usage example:
- * @code{.cpp}
- *   using namespace raft::neighbors;
- *   ivf_flat::index_params index_params;
- *   index_params.add_data_on_build = false;      // don't populate index on build
- *   index_params.kmeans_trainset_fraction = 1.0; // use whole dataset for kmeans training
- *   // train the index from a [N, D] dataset
- *   auto index_empty = ivf_flat::build(handle, index_params, dataset, N, D);
- *   // fill the index with the data
- *   ivf_flat::extend(handle, index_empty, dataset, nullptr, N);
- * @endcode
- *
- * @tparam T data element type
- * @tparam IdxT type of the indices in the source dataset
- *
- * @param handle
- * @param[inout] index
- * @param[in] new_vectors a device pointer to a row-major matrix [n_rows, index.dim()]
- * @param[in] new_indices a device pointer to a vector of indices [n_rows].
- *    If the original index is empty (`orig_index.size() == 0`), you can pass `nullptr`
- *    here to imply a continuous range `[0...n_rows)`.
- * @param[in] n_rows the number of samples
- */
-template <typename T, typename IdxT>
-void extend(raft::device_resources const& handle,
-            index<T, IdxT>* index,
-            const T* new_vectors,
-            const IdxT* new_indices,
-            IdxT n_rows)
-{
-  raft::neighbors::ivf_flat::detail::extend(handle, index, new_vectors, new_indices, n_rows);
-}
-
-/**
- * @ingroup ivf_flat
- * @{
- */
-
-/**
- * @brief Extend the index in-place with the new data.
- *
- * Usage example:
- * @code{.cpp}
- *   using namespace raft::neighbors;
- *   ivf_flat::index_params index_params;
- *   index_params.add_data_on_build = false;      // don't populate index on build
- *   index_params.kmeans_trainset_fraction = 1.0; // use whole dataset for kmeans training
- *   // train the index from a [N, D] dataset
- *   auto index_empty = ivf_flat::build(handle, dataset, index_params, dataset);
- *   // fill the index with the data
- *   std::optional<raft::device_vector_view<const idx_t, idx_t>> no_op = std::nullopt;
- *   ivf_flat::extend(handle, dataset, no_opt, &index_empty);
- * @endcode
- *
- * @tparam value_t data element type
- * @tparam idx_t type of the indices in the source dataset
- *
- * @param[in] handle
- * @param[in] new_vectors raft::device_matrix_view to a row-major matrix [n_rows, index.dim()]
- * @param[in] new_indices optional raft::device_matrix_view to a vector of indices [n_rows].
- *    If the original index is empty (`orig_index.size() == 0`), you can pass `std::nullopt`
- *    here to imply a continuous range `[0...n_rows)`.
- * @param[inout] index pointer to index, to be overwritten in-place
- */
-template <typename value_t, typename idx_t>
-void extend(raft::device_resources const& handle,
-            raft::device_matrix_view<const value_t, idx_t, row_major> new_vectors,
-            std::optional<raft::device_vector_view<const idx_t, idx_t>> new_indices,
-            index<value_t, idx_t>* index)
-{
-  extend(handle,
-         index,
-         new_vectors.data_handle(),
-         new_indices.has_value() ? new_indices.value().data_handle() : nullptr,
-         static_cast<idx_t>(new_vectors.extent(0)));
-}
-
-/** @} */
-
-/**
- * @brief Search ANN using the constructed index.
- *
- * See the [ivf_flat::build](#ivf_flat::build) documentation for a usage example.
- *
- * Note, this function requires a temporary buffer to store intermediate results between cuda kernel
- * calls, which may lead to undesirable allocations and slowdown. To alleviate the problem, you can
- * pass a pool memory resource or a large enough pre-allocated memory resource to reduce or
- * eliminate entirely allocations happening within `search`:
- * @code{.cpp}
- *   ...
- *   // Create a pooling memory resource with a pre-defined initial size.
- *   rmm::mr::pool_memory_resource<rmm::mr::device_memory_resource> mr(
- *     rmm::mr::get_current_device_resource(), 1024 * 1024);
- *   // use default search parameters
- *   ivf_flat::search_params search_params;
- *   // Use the same allocator across multiple searches to reduce the number of
- *   // cuda memory allocations
- *   ivf_flat::search(handle, search_params, index, queries1, N1, K, out_inds1, out_dists1, &mr);
- *   ivf_flat::search(handle, search_params, index, queries2, N2, K, out_inds2, out_dists2, &mr);
- *   ivf_flat::search(handle, search_params, index, queries3, N3, K, out_inds3, out_dists3, &mr);
- *   ...
- * @endcode
- * The exact size of the temporary buffer depends on multiple factors and is an implementation
- * detail. However, you can safely specify a small initial size for the memory pool, so that only a
- * few allocations happen to grow it during the first invocations of the `search`.
- *
- * @tparam T data element type
- * @tparam IdxT type of the indices
- *
- * @param[in] handle
- * @param[in] params configure the search
- * @param[in] index ivf-flat constructed index
- * @param[in] queries a device pointer to a row-major matrix [n_queries, index->dim()]
- * @param[in] n_queries the batch size
- * @param[in] k the number of neighbors to find for each query.
- * @param[out] neighbors a device pointer to the indices of the neighbors in the source dataset
- * [n_queries, k]
- * @param[out] distances a device pointer to the distances to the selected neighbors [n_queries, k]
- * @param[in] mr an optional memory resource to use across the searches (you can provide a large
- * enough memory pool here to avoid memory allocations within search).
- */
-template <typename T, typename IdxT>
-void search(raft::device_resources const& handle,
-            const search_params& params,
-            const index<T, IdxT>& index,
-            const T* queries,
-            uint32_t n_queries,
-            uint32_t k,
-            IdxT* neighbors,
-            float* distances,
-            rmm::mr::device_memory_resource* mr = nullptr)
-{
-  return raft::neighbors::ivf_flat::detail::search(
-    handle, params, index, queries, n_queries, k, neighbors, distances, mr);
-}
-
-/**
- * @ingroup ivf_flat
- * @{
- */
-
-/**
- * @brief Search ANN using the constructed index.
- *
- * See the [ivf_flat::build](#ivf_flat::build) documentation for a usage example.
- *
- * Note, this function requires a temporary buffer to store intermediate results between cuda kernel
- * calls, which may lead to undesirable allocations and slowdown. To alleviate the problem, you can
- * pass a pool memory resource or a large enough pre-allocated memory resource to reduce or
- * eliminate entirely allocations happening within `search`:
- * @code{.cpp}
- *   ...
- *   // use default search parameters
- *   ivf_flat::search_params search_params;
- *   // Use the same allocator across multiple searches to reduce the number of
- *   // cuda memory allocations
- *   ivf_flat::search(handle, index, queries1, out_inds1, out_dists1, search_params, K);
- *   ivf_flat::search(handle, index, queries2, out_inds2, out_dists2, search_params, K);
- *   ivf_flat::search(handle, index, queries3, out_inds3, out_dists3, search_params, K);
- *   ...
- * @endcode
- *
- * @tparam value_t data element type
- * @tparam idx_t type of the indices
- * @tparam int_t precision / type of integral arguments
- *
- * @param[in] handle
- * @param[in] params configure the search
- * @param[in] index ivf-flat constructed index
- * @param[in] queries a device pointer to a row-major matrix [n_queries, index->dim()]
- * @param[out] neighbors a device pointer to the indices of the neighbors in the source dataset
- * [n_queries, k]
- * @param[out] distances a device pointer to the distances to the selected neighbors [n_queries, k]
- */
-template <typename value_t, typename idx_t>
-void search(raft::device_resources const& handle,
-            const search_params& params,
-            const index<value_t, idx_t>& index,
-            raft::device_matrix_view<const value_t, idx_t, row_major> queries,
-            raft::device_matrix_view<idx_t, idx_t, row_major> neighbors,
-            raft::device_matrix_view<float, idx_t, row_major> distances)
-{
-  RAFT_EXPECTS(
-    queries.extent(0) == neighbors.extent(0) && queries.extent(0) == distances.extent(0),
-    "Number of rows in output neighbors and distances matrices must equal the number of queries.");
-
-  RAFT_EXPECTS(neighbors.extent(1) == distances.extent(1),
-               "Number of columns in output neighbors and distances matrices must be equal");
-
-  RAFT_EXPECTS(queries.extent(1) == index.dim(),
-               "Number of query dimensions should equal number of dimensions in the index.");
-
-  return search(handle,
-                params,
-                index,
-                queries.data_handle(),
-                static_cast<std::uint32_t>(queries.extent(0)),
-                static_cast<std::uint32_t>(neighbors.extent(1)),
-                neighbors.data_handle(),
-                distances.data_handle(),
-                nullptr);
-}
-
-/**
- * @brief Reconstruction of the index
- *
- * @tparam T data element type
- * @tparam IdxT type of the indices in the source dataset
- *
- * @param[in] handle
- * @param[in] idx
- * @param[in] vector_ids a mdspan array containing the ids of vectors to be reconstructed [n_rows]
- * @param[out] vector_out a mdspan array to hold the vectors to be reconstructed [n_rows,
- * index.dim()]
- */
-template <typename T, typename IdxT>
-void reconstruct_batch(raft::device_resources const& handle,
-                       const index<T, IdxT>& idx,
-                       device_mdspan<const IdxT, extent_1d<IdxT>, row_major> vector_ids,
-                       device_mdspan<T, extent_2d<IdxT>, row_major> vector_out)
-{
-  RAFT_EXPECTS(vector_ids.extent(0) == vector_out.extent(0),
-               "row index inputs and vectors outputs should have the same length");
-  RAFT_EXPECTS(vector_out.extent(1) == idx.dim(),
-               "vectors outputs should have the right dimension");
-  return raft::neighbors::ivf_flat::detail::reconstruct_batch(handle, idx, vector_ids, vector_out);
-}
-
-/** @} */
-=======
 #ifndef RAFT_EXPLICIT_INSTANTIATE_ONLY
 #include "ivf_flat-inl.cuh"
 #endif
->>>>>>> 26bc95e5
 
 #ifdef RAFT_COMPILED
 #include "ivf_flat-ext.cuh"
