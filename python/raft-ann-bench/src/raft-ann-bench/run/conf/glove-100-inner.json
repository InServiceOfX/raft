{
  "dataset": {
    "name": "glove-100-inner",
    "base_file": "glove-100-inner/base.fbin",
    "query_file": "glove-100-inner/query.fbin",
    "distance": "euclidean"
  },
  "search_basic_param": {
    "batch_size": 5000,
    "k": 10,
    "run_count": 3
  },
  "index": [
    {
      "name" : "hnswlib.M12",
      "algo" : "hnswlib",
      "build_param": {"M":12, "efConstruction":500, "numThreads":32},
      "file" : "index/glove-100-inner/hnswlib/M12",
      "search_params" : [
        {"ef":10, "numThreads":1},
        {"ef":20, "numThreads":1},
        {"ef":40, "numThreads":1},
        {"ef":60, "numThreads":1},
        {"ef":80, "numThreads":1},
        {"ef":120, "numThreads":1},
        {"ef":200, "numThreads":1},
        {"ef":400, "numThreads":1},
        {"ef":600, "numThreads":1},
        {"ef":800, "numThreads":1}
      ],
      "search_result_file" : "result/glove-100-inner/hnswlib/M12"
    },
    {
      "name" : "hnswlib.M16",
      "algo" : "hnswlib",
      "build_param": {"M":16, "efConstruction":500, "numThreads":32},
      "file" : "index/glove-100-inner/hnswlib/M16",
      "search_params" : [
        {"ef":10, "numThreads":1},
        {"ef":20, "numThreads":1},
        {"ef":40, "numThreads":1},
        {"ef":60, "numThreads":1},
        {"ef":80, "numThreads":1},
        {"ef":120, "numThreads":1},
        {"ef":200, "numThreads":1},
        {"ef":400, "numThreads":1},
        {"ef":600, "numThreads":1},
        {"ef":800, "numThreads":1}
      ],
      "search_result_file" : "result/glove-100-inner/hnswlib/M16"
    },
    {
      "name" : "hnswlib.M24",
      "algo" : "hnswlib",
      "build_param": {"M":24, "efConstruction":500, "numThreads":32},
      "file" : "index/glove-100-inner/hnswlib/M24",
      "search_params" : [
        {"ef":10, "numThreads":1},
        {"ef":20, "numThreads":1},
        {"ef":40, "numThreads":1},
        {"ef":60, "numThreads":1},
        {"ef":80, "numThreads":1},
        {"ef":120, "numThreads":1},
        {"ef":200, "numThreads":1},
        {"ef":400, "numThreads":1},
        {"ef":600, "numThreads":1},
        {"ef":800, "numThreads":1}
      ],
      "search_result_file" : "result/glove-100-inner/hnswlib/M24"
    },
    {
      "name" : "hnswlib.M36",
      "algo" : "hnswlib",
      "build_param": {"M":36, "efConstruction":500, "numThreads":32},
      "file" : "index/glove-100-inner/hnswlib/M36",
      "search_params" : [
        {"ef":10, "numThreads":1},
        {"ef":20, "numThreads":1},
        {"ef":40, "numThreads":1},
        {"ef":60, "numThreads":1},
        {"ef":80, "numThreads":1},
        {"ef":120, "numThreads":1},
        {"ef":200, "numThreads":1},
        {"ef":400, "numThreads":1},
        {"ef":600, "numThreads":1},
        {"ef":800, "numThreads":1}
      ],
      "search_result_file" : "result/glove-100-inner/hnswlib/M36"
    },




    {
      "name": "raft_bfknn",
      "algo": "raft_bfknn",
      "build_param": {},
      "file": "index/glove-100-inner/raft_bfknn/bfknn",
      "search_params": [
        {
          "probe": 1
        }
      ],
      "search_result_file": "result/glove-100-inner/raft_bfknn/bfknn"
    },
    {
      "name": "faiss_gpu_ivf_flat.nlist1024",
      "algo": "faiss_gpu_ivf_flat",
<<<<<<< HEAD
      "build_param": {"nlist":1024},
      "file": "glove-100-inner/faiss_gpu_ivf_flat/nlist1024",
=======
      "build_param": {
        "nlist": 1024
      },
      "file": "index/glove-100-inner/faiss_ivf_flat/nlist1024",
>>>>>>> 8522a143
      "search_params": [
        {
          "nprobe": 1
        },
        {
          "nprobe": 5
        },
        {
          "nprobe": 10
        },
        {
          "nprobe": 50
        },
        {
          "nprobe": 100
        },
        {
          "nprobe": 200
        },
        {
          "nprobe": 500
        },
        {
          "nprobe": 1000
        }
      ],
      "search_result_file": "result/glove-100-inner/faiss_ivf_flat/nlist1024"
    },
    {
      "name": "faiss_gpu_ivf_flat.nlist2048",
      "algo": "faiss_gpu_ivf_flat",
<<<<<<< HEAD
      "build_param": {"nlist":2048},
      "file": "glove-100-inner/faiss_gpu_ivf_flat/nlist2048",
=======
      "build_param": {
        "nlist": 2048
      },
      "file": "index/glove-100-inner/faiss_ivf_flat/nlist2048",
>>>>>>> 8522a143
      "search_params": [
        {
          "nprobe": 1
        },
        {
          "nprobe": 5
        },
        {
          "nprobe": 10
        },
        {
          "nprobe": 50
        },
        {
          "nprobe": 100
        },
        {
          "nprobe": 200
        },
        {
          "nprobe": 500
        },
        {
          "nprobe": 1000
        }
      ],
      "search_result_file": "result/glove-100-inner/faiss_ivf_flat/nlist2048"
    },
    {
      "name": "faiss_gpu_ivf_flat.nlist4096",
      "algo": "faiss_gpu_ivf_flat",
<<<<<<< HEAD
      "build_param": {"nlist":4096},
      "file": "glove-100-inner/faiss_gpu_ivf_flat/nlist4096",
=======
      "build_param": {
        "nlist": 4096
      },
      "file": "index/glove-100-inner/faiss_ivf_flat/nlist4096",
>>>>>>> 8522a143
      "search_params": [
        {
          "nprobe": 1
        },
        {
          "nprobe": 5
        },
        {
          "nprobe": 10
        },
        {
          "nprobe": 50
        },
        {
          "nprobe": 100
        },
        {
          "nprobe": 200
        },
        {
          "nprobe": 500
        },
        {
          "nprobe": 1000
        }
      ],
      "search_result_file": "result/glove-100-inner/faiss_ivf_flat/nlist4096"
    },
    {
      "name": "faiss_gpu_ivf_flat.nlist8192",
      "algo": "faiss_gpu_ivf_flat",
<<<<<<< HEAD
      "build_param": {"nlist":8192},
      "file": "glove-100-inner/faiss_gpu_ivf_flat/nlist8192",
=======
      "build_param": {
        "nlist": 8192
      },
      "file": "index/glove-100-inner/faiss_ivf_flat/nlist8192",
>>>>>>> 8522a143
      "search_params": [
        {
          "nprobe": 1
        },
        {
          "nprobe": 5
        },
        {
          "nprobe": 10
        },
        {
          "nprobe": 50
        },
        {
          "nprobe": 100
        },
        {
          "nprobe": 200
        },
        {
          "nprobe": 500
        },
        {
          "nprobe": 1000
        }
      ],
      "search_result_file": "result/glove-100-inner/faiss_ivf_flat/nlist8192"
    },
    {
      "name": "faiss_gpu_ivf_flat.nlist16384",
      "algo": "faiss_gpu_ivf_flat",
<<<<<<< HEAD
      "build_param": {"nlist":16384},
      "file": "glove-100-inner/faiss_gpu_ivf_flat/nlist16384",
=======
      "build_param": {
        "nlist": 16384
      },
      "file": "index/glove-100-inner/faiss_ivf_flat/nlist16384",
>>>>>>> 8522a143
      "search_params": [
        {
          "nprobe": 1
        },
        {
          "nprobe": 5
        },
        {
          "nprobe": 10
        },
        {
          "nprobe": 50
        },
        {
          "nprobe": 100
        },
        {
          "nprobe": 200
        },
        {
          "nprobe": 500
        },
        {
          "nprobe": 1000
        },
        {
          "nprobe": 2000
        }
      ],
      "search_result_file": "result/glove-100-inner/faiss_ivf_flat/nlist16384"
    },
    {
<<<<<<< HEAD
      "name": "faiss_gpu_ivf_pq.M2-nlist1024",
      "algo": "faiss_gpu_ivf_pq",
      "build_param": {"nlist":1024, "M":2},
      "file": "glove-100-inner/faiss_gpu_ivf_pq/M2-nlist1024",
      "search_params": [
        {"nprobe":1},
        {"nprobe":5},
        {"nprobe":10},
        {"nprobe":50},
        {"nprobe":100},
        {"nprobe":200},
        {"nprobe":500},
        {"nprobe":1000}
      ]
    },
    {
      "name": "faiss_gpu_ivf_pq.M2-nlist2048",
      "algo": "faiss_gpu_ivf_pq",
      "build_param": {"nlist":2048, "M":2},
      "file": "glove-100-inner/faiss_gpu_ivf_pq/M2-nlist2048",
      "search_params": [
        {"nprobe":1},
        {"nprobe":5},
        {"nprobe":10},
        {"nprobe":50},
        {"nprobe":100},
        {"nprobe":200},
        {"nprobe":500},
        {"nprobe":1000}
      ]
    },
    {
      "name": "faiss_gpu_ivf_pq.M2-nlist4096",
      "algo": "faiss_gpu_ivf_pq",
      "build_param": {"nlist":4096, "M":2},
      "file": "glove-100-inner/faiss_gpu_ivf_pq/M2-nlist4096",
      "search_params": [
        {"nprobe":1},
        {"nprobe":5},
        {"nprobe":10},
        {"nprobe":50},
        {"nprobe":100},
        {"nprobe":200},
        {"nprobe":500},
        {"nprobe":1000}
      ]
    },
    {
      "name": "faiss_gpu_ivf_pq.M2-nlist8192",
      "algo": "faiss_gpu_ivf_pq",
      "build_param": {"nlist":8192, "M":2},
      "file": "glove-100-inner/faiss_gpu_ivf_pq/M2-nlist8192",
      "search_params": [
        {"nprobe":1},
        {"nprobe":5},
        {"nprobe":10},
        {"nprobe":50},
        {"nprobe":100},
        {"nprobe":200},
        {"nprobe":500},
        {"nprobe":1000}
      ]
    },
    {
      "name": "faiss_gpu_ivf_pq.M2-nlist16384",
      "algo": "faiss_gpu_ivf_pq",
      "build_param": {"nlist":16384, "M":2},
      "file": "glove-100-inner/faiss_gpu_ivf_pq/M2-nlist16384",
      "search_params": [
        {"nprobe":1},
        {"nprobe":5},
        {"nprobe":10},
        {"nprobe":50},
        {"nprobe":100},
        {"nprobe":200},
        {"nprobe":500},
        {"nprobe":1000},
        {"nprobe":2000}
      ]
    },
    {
      "name": "faiss_gpu_ivf_pq.M4-nlist1024",
      "algo": "faiss_gpu_ivf_pq",
      "build_param": {"nlist":1024, "M":4},
      "file": "glove-100-inner/faiss_gpu_ivf_pq/M4-nlist1024",
      "search_params": [
        {"nprobe":1},
        {"nprobe":5},
        {"nprobe":10},
        {"nprobe":50},
        {"nprobe":100},
        {"nprobe":200},
        {"nprobe":500},
        {"nprobe":1000}
      ]
    },
    {
      "name": "faiss_gpu_ivf_pq.M4-nlist2048",
      "algo": "faiss_gpu_ivf_pq",
      "build_param": {"nlist":2048, "M":4},
      "file": "glove-100-inner/faiss_gpu_ivf_pq/M4-nlist2048",
      "search_params": [
        {"nprobe":1},
        {"nprobe":5},
        {"nprobe":10},
        {"nprobe":50},
        {"nprobe":100},
        {"nprobe":200},
        {"nprobe":500},
        {"nprobe":1000}
      ]
    },
    {
      "name": "faiss_gpu_ivf_pq.M4-nlist4096",
      "algo": "faiss_gpu_ivf_pq",
      "build_param": {"nlist":4096, "M":4},
      "file": "glove-100-inner/faiss_gpu_ivf_pq/M4-nlist4096",
      "search_params": [
        {"nprobe":1},
        {"nprobe":5},
        {"nprobe":10},
        {"nprobe":50},
        {"nprobe":100},
        {"nprobe":200},
        {"nprobe":500},
        {"nprobe":1000}
      ]
    },
    {
      "name": "faiss_gpu_ivf_pq.M4-nlist8192",
      "algo": "faiss_gpu_ivf_pq",
      "build_param": {"nlist":8192, "M":4},
      "file": "glove-100-inner/faiss_gpu_ivf_pq/M4-nlist8192",
      "search_params": [
        {"nprobe":1},
        {"nprobe":5},
        {"nprobe":10},
        {"nprobe":50},
        {"nprobe":100},
        {"nprobe":200},
        {"nprobe":500},
        {"nprobe":1000}
      ]
    },
    {
      "name": "faiss_gpu_ivf_pq.M4-nlist16384",
      "algo": "faiss_gpu_ivf_pq",
      "build_param": {"nlist":16384, "M":4},
      "file": "glove-100-inner/faiss_gpu_ivf_pq/M4-nlist16384",
      "search_params": [
        {"nprobe":1},
        {"nprobe":5},
        {"nprobe":10},
        {"nprobe":50},
        {"nprobe":100},
        {"nprobe":200},
        {"nprobe":500},
        {"nprobe":1000},
        {"nprobe":2000}
      ]
    },
    {
      "name": "faiss_gpu_ivf_pq.M20-nlist1024",
      "algo": "faiss_gpu_ivf_pq",
      "build_param": {"nlist":1024, "M":20},
      "file": "glove-100-inner/faiss_gpu_ivf_pq/M20-nlist1024",
      "search_params": [
        {"nprobe":1},
        {"nprobe":5},
        {"nprobe":10},
        {"nprobe":50},
        {"nprobe":100},
        {"nprobe":200},
        {"nprobe":500},
        {"nprobe":1000}
      ]
    },
    {
      "name": "faiss_gpu_ivf_pq.M20-nlist2048",
      "algo": "faiss_gpu_ivf_pq",
      "build_param": {"nlist":2048, "M":20},
      "file": "glove-100-inner/faiss_gpu_ivf_pq/M20-nlist2048",
      "search_params": [
        {"nprobe":1},
        {"nprobe":5},
        {"nprobe":10},
        {"nprobe":50},
        {"nprobe":100},
        {"nprobe":200},
        {"nprobe":500},
        {"nprobe":1000}
      ]
    },
    {
      "name": "faiss_gpu_ivf_pq.M20-nlist4096",
      "algo": "faiss_gpu_ivf_pq",
      "build_param": {"nlist":4096, "M":20},
      "file": "glove-100-inner/faiss_gpu_ivf_pq/M20-nlist4096",
      "search_params": [
        {"nprobe":1},
        {"nprobe":5},
        {"nprobe":10},
        {"nprobe":50},
        {"nprobe":100},
        {"nprobe":200},
        {"nprobe":500},
        {"nprobe":1000}
      ]
    },
    {
      "name": "faiss_gpu_ivf_pq.M20-nlist8192",
      "algo": "faiss_gpu_ivf_pq",
      "build_param": {"nlist":8192, "M":20},
      "file": "glove-100-inner/faiss_gpu_ivf_pq/M20-nlist8192",
      "search_params": [
        {"nprobe":1},
        {"nprobe":5},
        {"nprobe":10},
        {"nprobe":50},
        {"nprobe":100},
        {"nprobe":200},
        {"nprobe":500},
        {"nprobe":1000}
      ]
    },
    {
      "name": "faiss_gpu_ivf_pq.M20-nlist16384",
      "algo": "faiss_gpu_ivf_pq",
      "build_param": {"nlist":16384, "M":20},
      "file": "glove-100-inner/faiss_gpu_ivf_pq/M20-nlist16384",
=======
      "name": "faiss_ivf_pq.M64-nlist1024",
      "algo": "faiss_gpu_ivf_pq",
      "build_param": {
        "nlist": 1024,
        "M": 64,
        "useFloat16": true,
        "usePrecomputed": true
      },
      "file": "index/glove-100-inner/faiss_ivf_pq/M64-nlist1024",
      "search_params": [
        {
          "nprobe": 10
        },
        {
          "nprobe": 50
        },
        {
          "nprobe": 100
        },
        {
          "nprobe": 200
        },
        {
          "nprobe": 500
        },
        {
          "nprobe": 1000
        }
      ],
      "search_result_file": "result/glove-100-inner/faiss_ivf_pq/M64-nlist1024"
    },
    {
      "name": "faiss_ivf_pq.M64-nlist1024.noprecomp",
      "algo": "faiss_gpu_ivf_pq",
      "build_param": {
        "nlist": 1024,
        "M": 64,
        "useFloat16": true,
        "usePrecomputed": false
      },
      "file": "index/glove-100-inner/faiss_ivf_pq/M64-nlist1024.noprecomp",
>>>>>>> 8522a143
      "search_params": [
        {
          "nprobe": 10
        },
        {
          "nprobe": 50
        },
        {
          "nprobe": 100
        },
        {
          "nprobe": 200
        },
        {
          "nprobe": 500
        },
        {
          "nprobe": 1000
        }
      ],
      "search_result_file": "result/glove-100-inner/faiss_ivf_pq/M64-nlist1024"
    },
    {
      "name": "faiss_gpu_ivf_sq.nlist1024-fp16",
      "algo": "faiss_gpu_ivf_sq",
<<<<<<< HEAD
      "build_param": {"nlist":1024, "quantizer_type":"fp16"},
      "file": "glove-100-inner/faiss_gpu_ivf_sq/nlist1024-fp16",
=======
      "build_param": {
        "nlist": 1024,
        "quantizer_type": "fp16"
      },
      "file": "index/glove-100-inner/faiss_ivf_sq/nlist1024-fp16",
>>>>>>> 8522a143
      "search_params": [
        {
          "nprobe": 1
        },
        {
          "nprobe": 5
        },
        {
          "nprobe": 10
        },
        {
          "nprobe": 50
        },
        {
          "nprobe": 100
        },
        {
          "nprobe": 200
        },
        {
          "nprobe": 500
        },
        {
          "nprobe": 1000
        }
      ],
      "search_result_file": "result/glove-100-inner/faiss_ivf_sq/nlist1024-fp16"
    },
    {
      "name": "faiss_gpu_ivf_sq.nlist2048-fp16",
      "algo": "faiss_gpu_ivf_sq",
<<<<<<< HEAD
      "build_param": {"nlist":2048, "quantizer_type":"fp16"},
      "file": "glove-100-inner/faiss_gpu_ivf_sq/nlist2048-fp16",
=======
      "build_param": {
        "nlist": 2048,
        "quantizer_type": "fp16"
      },
      "file": "index/glove-100-inner/faiss_ivf_sq/nlist2048-fp16",
>>>>>>> 8522a143
      "search_params": [
        {
          "nprobe": 1
        },
        {
          "nprobe": 5
        },
        {
          "nprobe": 10
        },
        {
          "nprobe": 50
        },
        {
          "nprobe": 100
        },
        {
          "nprobe": 200
        },
        {
          "nprobe": 500
        },
        {
          "nprobe": 1000
        }
      ],
      "search_result_file": "result/glove-100-inner/faiss_ivf_sq/nlist2048-fp16"
    },
    {
      "name": "faiss_gpu_ivf_sq.nlist4096-fp16",
      "algo": "faiss_gpu_ivf_sq",
<<<<<<< HEAD
      "build_param": {"nlist":4096, "quantizer_type":"fp16"},
      "file": "glove-100-inner/faiss_gpu_ivf_sq/nlist4096-fp16",
=======
      "build_param": {
        "nlist": 4096,
        "quantizer_type": "fp16"
      },
      "file": "index/glove-100-inner/faiss_ivf_sq/nlist4096-fp16",
>>>>>>> 8522a143
      "search_params": [
        {
          "nprobe": 1
        },
        {
          "nprobe": 5
        },
        {
          "nprobe": 10
        },
        {
          "nprobe": 50
        },
        {
          "nprobe": 100
        },
        {
          "nprobe": 200
        },
        {
          "nprobe": 500
        },
        {
          "nprobe": 1000
        }
      ],
      "search_result_file": "result/glove-100-inner/faiss_ivf_sq/nlist4096-fp16"
    },
    {
      "name": "faiss_gpu_ivf_sq.nlist8192-fp16",
      "algo": "faiss_gpu_ivf_sq",
<<<<<<< HEAD
      "build_param": {"nlist":8192, "quantizer_type":"fp16"},
      "file": "glove-100-inner/faiss_gpu_ivf_sq/nlist8192-fp16",
=======
      "build_param": {
        "nlist": 8192,
        "quantizer_type": "fp16"
      },
      "file": "index/glove-100-inner/faiss_ivf_sq/nlist8192-fp16",
>>>>>>> 8522a143
      "search_params": [
        {
          "nprobe": 1
        },
        {
          "nprobe": 5
        },
        {
          "nprobe": 10
        },
        {
          "nprobe": 50
        },
        {
          "nprobe": 100
        },
        {
          "nprobe": 200
        },
        {
          "nprobe": 500
        },
        {
          "nprobe": 1000
        }
      ],
      "search_result_file": "result/glove-100-inner/faiss_ivf_sq/nlist8192-fp16"
    },
    {
      "name": "faiss_gpu_ivf_sq.nlist16384-fp16",
      "algo": "faiss_gpu_ivf_sq",
<<<<<<< HEAD
      "build_param": {"nlist":16384, "quantizer_type":"fp16"},
      "file": "glove-100-inner/faiss_gpu_ivf_sq/nlist16384-fp16",
=======
      "build_param": {
        "nlist": 16384,
        "quantizer_type": "fp16"
      },
      "file": "index/glove-100-inner/faiss_ivf_sq/nlist16384-fp16",
>>>>>>> 8522a143
      "search_params": [
        {
          "nprobe": 1
        },
        {
          "nprobe": 5
        },
        {
          "nprobe": 10
        },
        {
          "nprobe": 50
        },
        {
          "nprobe": 100
        },
        {
          "nprobe": 200
        },
        {
          "nprobe": 500
        },
        {
          "nprobe": 1000
        },
        {
          "nprobe": 2000
        }
      ],
      "search_result_file": "result/glove-100-inner/faiss_ivf_sq/nlist16384-fp16"
    },
    {
      "name": "faiss_gpu_ivf_sq.nlist1024-int8",
      "algo": "faiss_gpu_ivf_sq",
<<<<<<< HEAD
      "build_param": {"nlist":1024, "quantizer_type":"int8"},
      "file": "glove-100-inner/faiss_gpu_ivf_sq/nlist1024-int8",
=======
      "build_param": {
        "nlist": 1024,
        "quantizer_type": "int8"
      },
      "file": "index/glove-100-inner/faiss_ivf_sq/nlist1024-int8",
>>>>>>> 8522a143
      "search_params": [
        {
          "nprobe": 1
        },
        {
          "nprobe": 5
        },
        {
          "nprobe": 10
        },
        {
          "nprobe": 50
        },
        {
          "nprobe": 100
        },
        {
          "nprobe": 200
        },
        {
          "nprobe": 500
        },
        {
          "nprobe": 1000
        }
      ],
      "search_result_file": "result/glove-100-inner/faiss_ivf_sq/nlist1024-int8"
    },
    {
      "name": "faiss_gpu_ivf_sq.nlist2048-int8",
      "algo": "faiss_gpu_ivf_sq",
<<<<<<< HEAD
      "build_param": {"nlist":2048, "quantizer_type":"int8"},
      "file": "glove-100-inner/faiss_gpu_ivf_sq/nlist2048-int8",
=======
      "build_param": {
        "nlist": 2048,
        "quantizer_type": "int8"
      },
      "file": "index/glove-100-inner/faiss_ivf_sq/nlist2048-int8",
>>>>>>> 8522a143
      "search_params": [
        {
          "nprobe": 1
        },
        {
          "nprobe": 5
        },
        {
          "nprobe": 10
        },
        {
          "nprobe": 50
        },
        {
          "nprobe": 100
        },
        {
          "nprobe": 200
        },
        {
          "nprobe": 500
        },
        {
          "nprobe": 1000
        }
      ],
      "search_result_file": "result/glove-100-inner/faiss_ivf_sq/nlist2048-int8"
    },
    {
      "name": "faiss_gpu_ivf_sq.nlist4096-int8",
      "algo": "faiss_gpu_ivf_sq",
<<<<<<< HEAD
      "build_param": {"nlist":4096, "quantizer_type":"int8"},
      "file": "glove-100-inner/faiss_gpu_ivf_sq/nlist4096-int8",
=======
      "build_param": {
        "nlist": 4096,
        "quantizer_type": "int8"
      },
      "file": "index/glove-100-inner/faiss_ivf_sq/nlist4096-int8",
>>>>>>> 8522a143
      "search_params": [
        {
          "nprobe": 1
        },
        {
          "nprobe": 5
        },
        {
          "nprobe": 10
        },
        {
          "nprobe": 50
        },
        {
          "nprobe": 100
        },
        {
          "nprobe": 200
        },
        {
          "nprobe": 500
        },
        {
          "nprobe": 1000
        }
      ],
      "search_result_file": "result/glove-100-inner/faiss_ivf_sq/nlist4096-int8"
    },
    {
      "name": "faiss_gpu_ivf_sq.nlist8192-int8",
      "algo": "faiss_gpu_ivf_sq",
<<<<<<< HEAD
      "build_param": {"nlist":8192, "quantizer_type":"int8"},
      "file": "glove-100-inner/faiss_gpu_ivf_sq/nlist8192-int8",
=======
      "build_param": {
        "nlist": 8192,
        "quantizer_type": "int8"
      },
      "file": "index/glove-100-inner/faiss_ivf_sq/nlist8192-int8",
>>>>>>> 8522a143
      "search_params": [
        {
          "nprobe": 1
        },
        {
          "nprobe": 5
        },
        {
          "nprobe": 10
        },
        {
          "nprobe": 50
        },
        {
          "nprobe": 100
        },
        {
          "nprobe": 200
        },
        {
          "nprobe": 500
        },
        {
          "nprobe": 1000
        }
      ],
      "search_result_file": "result/glove-100-inner/faiss_ivf_sq/nlist8192-int8"
    },
    {
      "name": "faiss_gpu_ivf_sq.nlist16384-int8",
      "algo": "faiss_gpu_ivf_sq",
<<<<<<< HEAD
      "build_param": {"nlist":16384, "quantizer_type":"int8"},
      "file": "glove-100-inner/faiss_gpu_ivf_sq/nlist16384-int8",
=======
      "build_param": {
        "nlist": 16384,
        "quantizer_type": "int8"
      },
      "file": "index/glove-100-inner/faiss_ivf_sq/nlist16384-int8",
>>>>>>> 8522a143
      "search_params": [
        {
          "nprobe": 1
        },
        {
          "nprobe": 5
        },
        {
          "nprobe": 10
        },
        {
          "nprobe": 50
        },
        {
          "nprobe": 100
        },
        {
          "nprobe": 200
        },
        {
          "nprobe": 500
        },
        {
          "nprobe": 1000
        },
        {
          "nprobe": 2000
        }
      ],
      "search_result_file": "result/glove-100-inner/faiss_ivf_sq/nlist16384-int8"
    },
    {
      "name": "faiss_gpu_flat",
      "algo": "faiss_gpu_flat",
      "build_param": {},
<<<<<<< HEAD
      "file": "glove-100-inner/faiss_gpu_flat/flat",
      "search_params": [{}]
=======
      "file": "index/glove-100-inner/faiss_flat/flat",
      "search_params": [
        {}
      ],
      "search_result_file": "result/glove-100-inner/faiss_flat/flat"
    },

    {
      "name": "raft_ivf_pq.dimpq128-cluster1024",
      "algo": "raft_ivf_pq",
      "build_param": {
        "nlist": 1024,
        "pq_dim": 128,
        "ratio": 1,
        "niter": 25
      },
      "file": "index/glove-100-inner/raft_ivf_pq/dimpq128-cluster1024",
      "search_params": [
        {
          "k": 10,
          "nprobe": 10,
          "internalDistanceDtype": "half",
          "smemLutDtype": "half"
        },
        {
          "k": 10,
          "nprobe": 50,
          "internalDistanceDtype": "half",
          "smemLutDtype": "half"
        },
        {
          "k": 10,
          "nprobe": 100,
          "internalDistanceDtype": "half",
          "smemLutDtype": "half"
        },
        {
          "k": 10,
          "nprobe": 200,
          "internalDistanceDtype": "half",
          "smemLutDtype": "half"
        },
        {
          "k": 10,
          "nprobe": 500,
          "internalDistanceDtype": "half",
          "smemLutDtype": "half"
        },
        {
          "k": 10,
          "nprobe": 1024,
          "internalDistanceDtype": "half",
          "smemLutDtype": "half"
        }
      ],
      "search_result_file": "result/glove-100-inner/raft_ivf_pq/dimpq128-cluster1024"
    },
    {
      "name": "raft_ivf_pq.dimpq128-cluster1024-float-float",
      "algo": "raft_ivf_pq",
      "build_param": {
        "nlist": 1024,
        "pq_dim": 128,
        "ratio": 1,
        "niter": 25
      },
      "file": "index/glove-100-inner/raft_ivf_pq/dimpq128-cluster1024-float-float",
      "search_params": [
        {
          "k": 10,
          "nprobe": 1,
          "internalDistanceDtype": "float",
          "smemLutDtype": "float"
        },
        {
          "k": 10,
          "nprobe": 1,
          "internalDistanceDtype": "float",
          "smemLutDtype": "float"
        },
        {
          "k": 10,
          "nprobe": 5,
          "internalDistanceDtype": "float",
          "smemLutDtype": "float"
        },
        {
          "k": 10,
          "nprobe": 10,
          "internalDistanceDtype": "float",
          "smemLutDtype": "float"
        },
        {
          "k": 10,
          "nprobe": 50,
          "internalDistanceDtype": "float",
          "smemLutDtype": "float"
        },
        {
          "k": 10,
          "nprobe": 100,
          "internalDistanceDtype": "float",
          "smemLutDtype": "float"
        },
        {
          "k": 10,
          "nprobe": 200,
          "internalDistanceDtype": "float",
          "smemLutDtype": "float"
        },
        {
          "k": 10,
          "nprobe": 500,
          "internalDistanceDtype": "float",
          "smemLutDtype": "float"
        },
        {
          "k": 10,
          "nprobe": 1024,
          "internalDistanceDtype": "float",
          "smemLutDtype": "float"
        }
      ],
      "search_result_file": "result/glove-100-inner/raft_ivf_pq/dimpq128-cluster1024-float-float"
    },
    {
      "name": "raft_ivf_pq.dimpq128-cluster1024-float-half",
      "algo": "raft_ivf_pq",
      "build_param": {
        "nlist": 1024,
        "pq_dim": 128,
        "ratio": 1,
        "niter": 25
      },
      "file": "index/glove-100-inner/raft_ivf_pq/dimpq128-cluster1024-float-half",
      "search_params": [
        {
          "k": 10,
          "nprobe": 10,
          "internalDistanceDtype": "float",
          "smemLutDtype": "half"
        },
        {
          "k": 10,
          "nprobe": 50,
          "internalDistanceDtype": "float",
          "smemLutDtype": "half"
        },
        {
          "k": 10,
          "nprobe": 100,
          "internalDistanceDtype": "float",
          "smemLutDtype": "half"
        },
        {
          "k": 10,
          "nprobe": 200,
          "internalDistanceDtype": "float",
          "smemLutDtype": "half"
        },
        {
          "k": 10,
          "nprobe": 500,
          "internalDistanceDtype": "float",
          "smemLutDtype": "half"
        },
        {
          "k": 10,
          "nprobe": 1024,
          "internalDistanceDtype": "float",
          "smemLutDtype": "half"
        }
      ],
      "search_result_file": "result/glove-100-inner/raft_ivf_pq/dimpq128-cluster1024-float-half"
>>>>>>> 8522a143
    },
    {
      "name": "raft_ivf_pq.dimpq128-cluster1024-float-fp8",
      "algo": "raft_ivf_pq",
      "build_param": {
        "nlist": 1024,
        "pq_dim": 128,
        "ratio": 1,
        "niter": 25
      },
      "file": "index/glove-100-inner/raft_ivf_pq/dimpq128-cluster1024-float-fp8",
      "search_params": [
        {
          "k": 10,
          "nprobe": 10,
          "internalDistanceDtype": "float",
          "smemLutDtype": "fp8"
        },
        {
          "k": 10,
          "nprobe": 50,
          "internalDistanceDtype": "float",
          "smemLutDtype": "fp8"
        },
        {
          "k": 10,
          "nprobe": 100,
          "internalDistanceDtype": "float",
          "smemLutDtype": "fp8"
        },
        {
          "k": 10,
          "nprobe": 200,
          "internalDistanceDtype": "float",
          "smemLutDtype": "fp8"
        },
        {
          "k": 10,
          "nprobe": 500,
          "internalDistanceDtype": "float",
          "smemLutDtype": "fp8"
        },
        {
          "k": 10,
          "nprobe": 1024,
          "internalDistanceDtype": "float",
          "smemLutDtype": "fp8"
        }
      ],
      "search_result_file": "result/glove-100-inner/raft_ivf_pq/dimpq128-cluster1024-float-fp8"
    },
    {
      "name": "raft_ivf_pq.dimpq64-cluster1024-float-fp8",
      "algo": "raft_ivf_pq",
      "build_param": {
        "nlist": 1024,
        "pq_dim": 64,
        "ratio": 1,
        "niter": 25
      },
      "file": "index/glove-100-inner/raft_ivf_pq/dimpq64-cluster1024-float-fp8",
      "search_params": [
        {
          "k": 10,
          "nprobe": 10,
          "internalDistanceDtype": "float",
          "smemLutDtype": "fp8"
        },
        {
          "k": 10,
          "nprobe": 50,
          "internalDistanceDtype": "float",
          "smemLutDtype": "fp8"
        },
        {
          "k": 10,
          "nprobe": 100,
          "internalDistanceDtype": "float",
          "smemLutDtype": "fp8"
        },
        {
          "k": 10,
          "nprobe": 200,
          "internalDistanceDtype": "float",
          "smemLutDtype": "fp8"
        },
        {
          "k": 10,
          "nprobe": 500,
          "internalDistanceDtype": "float",
          "smemLutDtype": "fp8"
        },
        {
          "k": 10,
          "nprobe": 1024,
          "internalDistanceDtype": "float",
          "smemLutDtype": "fp8"
        }
      ],
      "search_result_file": "result/glove-100-inner/raft_ivf_pq/dimpq64-cluster1024-float-fp8"
    },
    {
      "name": "raft_ivf_pq.dimpq64-cluster1024-float-half",
      "algo": "raft_ivf_pq",
      "build_param": {
        "nlist": 1024,
        "pq_dim": 64,
        "ratio": 1,
        "niter": 25
      },
      "file": "index/glove-100-inner/raft_ivf_pq/dimpq64-cluster1024-float-half",
      "search_params": [
        {
          "k": 10,
          "nprobe": 10,
          "internalDistanceDtype": "float",
          "smemLutDtype": "half"
        },
        {
          "k": 10,
          "nprobe": 50,
          "internalDistanceDtype": "float",
          "smemLutDtype": "half"
        },
        {
          "k": 10,
          "nprobe": 100,
          "internalDistanceDtype": "float",
          "smemLutDtype": "half"
        },
        {
          "k": 10,
          "nprobe": 200,
          "internalDistanceDtype": "float",
          "smemLutDtype": "half"
        },
        {
          "k": 10,
          "nprobe": 500,
          "internalDistanceDtype": "float",
          "smemLutDtype": "half"
        },
        {
          "k": 10,
          "nprobe": 1024,
          "internalDistanceDtype": "float",
          "smemLutDtype": "half"
        }
      ],
      "search_result_file": "result/glove-100-inner/raft_ivf_pq/dimpq64-cluster1024-float-half"
    },
    {
      "name": "raft_ivf_pq.dimpq32-cluster1024-float-fp8",
      "algo": "raft_ivf_pq",
      "build_param": {
        "nlist": 1024,
        "pq_dim": 32,
        "ratio": 1,
        "niter": 25
      },
      "file": "index/glove-100-inner/raft_ivf_pq/dimpq32-cluster1024-float-fp8",
      "search_params": [
        {
          "k": 10,
          "nprobe": 10,
          "internalDistanceDtype": "float",
          "smemLutDtype": "fp8"
        },
        {
          "k": 10,
          "nprobe": 50,
          "internalDistanceDtype": "float",
          "smemLutDtype": "fp8"
        },
        {
          "k": 10,
          "nprobe": 100,
          "internalDistanceDtype": "float",
          "smemLutDtype": "fp8"
        },
        {
          "k": 10,
          "nprobe": 200,
          "internalDistanceDtype": "float",
          "smemLutDtype": "fp8"
        },
        {
          "k": 10,
          "nprobe": 500,
          "internalDistanceDtype": "float",
          "smemLutDtype": "fp8"
        },
        {
          "k": 10,
          "nprobe": 1024,
          "internalDistanceDtype": "float",
          "smemLutDtype": "fp8"
        }
      ],
      "search_result_file": "result/glove-100-inner/raft_ivf_pq/dimpq32-cluster1024-float-fp8"
    },
    {
      "name": "raft_ivf_pq.dimpq16-cluster1024-float-fp8",
      "algo": "raft_ivf_pq",
      "build_param": {
        "nlist": 1024,
        "pq_dim": 16,
        "ratio": 1,
        "niter": 25
      },
      "file": "index/glove-100-inner/raft_ivf_pq/dimpq16-cluster1024-float-fp8",
      "search_params": [
        {
          "k": 10,
          "nprobe": 10,
          "internalDistanceDtype": "float",
          "smemLutDtype": "fp8"
        },
        {
          "k": 10,
          "nprobe": 50,
          "internalDistanceDtype": "float",
          "smemLutDtype": "fp8"
        },
        {
          "k": 10,
          "nprobe": 100,
          "internalDistanceDtype": "float",
          "smemLutDtype": "fp8"
        },
        {
          "k": 10,
          "nprobe": 200,
          "internalDistanceDtype": "float",
          "smemLutDtype": "fp8"
        },
        {
          "k": 10,
          "nprobe": 500,
          "internalDistanceDtype": "float",
          "smemLutDtype": "fp8"
        },
        {
          "k": 10,
          "nprobe": 1024,
          "internalDistanceDtype": "float",
          "smemLutDtype": "fp8"
        }
      ],
      "search_result_file": "result/glove-100-inner/raft_ivf_pq/dimpq16-cluster1024-float-fp8"
    },
    {
      "name": "raft_ivf_pq.dimpq128-cluster1024-half-float",
      "algo": "raft_ivf_pq",
      "build_param": {
        "nlist": 1024,
        "pq_dim": 128,
        "ratio": 1,
        "niter": 25
      },
      "file": "index/glove-100-inner/raft_ivf_pq/dimpq128-cluster1024-half-float",
      "search_params": [
        {
          "k": 10,
          "nprobe": 10,
          "internalDistanceDtype": "half",
          "smemLutDtype": "float"
        },
        {
          "k": 10,
          "nprobe": 50,
          "internalDistanceDtype": "half",
          "smemLutDtype": "float"
        },
        {
          "k": 10,
          "nprobe": 100,
          "internalDistanceDtype": "half",
          "smemLutDtype": "float"
        },
        {
          "k": 10,
          "nprobe": 200,
          "internalDistanceDtype": "half",
          "smemLutDtype": "float"
        },
        {
          "k": 10,
          "nprobe": 500,
          "internalDistanceDtype": "half",
          "smemLutDtype": "float"
        },
        {
          "k": 10,
          "nprobe": 1024,
          "internalDistanceDtype": "half",
          "smemLutDtype": "float"
        }
      ],
      "search_result_file": "result/glove-100-inner/raft_ivf_pq/dimpq128-cluster1024-half-float"
    },
    {
      "name": "raft_ivf_pq.dimpq512-cluster1024-float-float",
      "algo": "raft_ivf_pq",
      "build_param": {
        "nlist": 1024,
        "pq_dim": 512,
        "ratio": 1,
        "niter": 25
      },
      "file": "index/glove-100-inner/raft_ivf_pq/dimpq512-cluster1024-float-float",
      "search_params": [
        {
          "k": 10,
          "nprobe": 10,
          "internalDistanceDtype": "float",
          "smemLutDtype": "float"
        },
        {
          "k": 10,
          "nprobe": 50,
          "internalDistanceDtype": "float",
          "smemLutDtype": "float"
        },
        {
          "k": 10,
          "nprobe": 100,
          "internalDistanceDtype": "float",
          "smemLutDtype": "float"
        },
        {
          "k": 10,
          "nprobe": 200,
          "internalDistanceDtype": "float",
          "smemLutDtype": "float"
        },
        {
          "k": 10,
          "nprobe": 500,
          "internalDistanceDtype": "float",
          "smemLutDtype": "float"
        },
        {
          "k": 10,
          "nprobe": 1024,
          "internalDistanceDtype": "float",
          "smemLutDtype": "float"
        }
      ],
      "search_result_file": "result/glove-100-inner/raft_ivf_pq/dimpq512-cluster1024-float-float"
    },
    {
      "name": "raft_ivf_flat.nlist1024",
      "algo": "raft_ivf_flat",
      "build_param": {
        "nlist": 1024,
        "ratio": 1,
        "niter": 25
      },
      "file": "index/glove-100-inner/raft_ivf_flat/nlist1024",
      "search_params": [
        {
          "nprobe": 1
        },
        {
          "nprobe": 5
        },
        {
          "nprobe": 10
        },
        {
          "nprobe": 50
        },
        {
          "nprobe": 100
        },
        {
          "nprobe": 200
        },
        {
          "nprobe": 500
        },
        {
          "nprobe": 1000
        }
      ],
      "search_result_file": "result/glove-100-inner/raft_ivf_flat/nlist1024"
    },
    {
      "name": "raft_ivf_flat.nlist16384",
      "algo": "raft_ivf_flat",
      "build_param": {
        "nlist": 16384,
        "ratio": 2,
        "niter": 20
      },
      "file": "index/glove-100-inner/raft_ivf_flat/nlist16384",
      "search_params": [
        {
          "nprobe": 1
        },
        {
          "nprobe": 5
        },
        {
          "nprobe": 10
        },
        {
          "nprobe": 50
        },
        {
          "nprobe": 100
        },
        {
          "nprobe": 200
        },
        {
          "nprobe": 500
        },
        {
          "nprobe": 1000
        },
        {
          "nprobe": 2000
        }
      ],
      "search_result_file": "result/glove-100-inner/raft_ivf_flat/nlist16384"
    },

    {
      "name" : "raft_cagra.dim32",
      "algo" : "raft_cagra",
      "build_param": {
        "graph_degree" : 32
      },
      "file" : "index/glove-100-inner/raft_cagra/dim32",
      "search_params" : [
        {"itopk": 32},
        {"itopk": 64},
        {"itopk": 128}
      ],
      "search_result_file" : "result/glove-100-inner/raft_cagra/dim32"
    },

    {
      "name" : "raft_cagra.dim64",
      "algo" : "raft_cagra",
      "build_param": {
        "graph_degree" : 64
      },
      "file" : "index/glove-100-inner/raft_cagra/dim64",
      "search_params" : [
        {"itopk": 32},
        {"itopk": 64},
        {"itopk": 128}
      ],
      "search_result_file" : "result/glove-100-inner/raft_cagra/dim64"
    }
  ]
}<|MERGE_RESOLUTION|>--- conflicted
+++ resolved
@@ -106,15 +106,8 @@
     {
       "name": "faiss_gpu_ivf_flat.nlist1024",
       "algo": "faiss_gpu_ivf_flat",
-<<<<<<< HEAD
       "build_param": {"nlist":1024},
       "file": "glove-100-inner/faiss_gpu_ivf_flat/nlist1024",
-=======
-      "build_param": {
-        "nlist": 1024
-      },
-      "file": "index/glove-100-inner/faiss_ivf_flat/nlist1024",
->>>>>>> 8522a143
       "search_params": [
         {
           "nprobe": 1
@@ -146,15 +139,8 @@
     {
       "name": "faiss_gpu_ivf_flat.nlist2048",
       "algo": "faiss_gpu_ivf_flat",
-<<<<<<< HEAD
       "build_param": {"nlist":2048},
       "file": "glove-100-inner/faiss_gpu_ivf_flat/nlist2048",
-=======
-      "build_param": {
-        "nlist": 2048
-      },
-      "file": "index/glove-100-inner/faiss_ivf_flat/nlist2048",
->>>>>>> 8522a143
       "search_params": [
         {
           "nprobe": 1
@@ -186,15 +172,8 @@
     {
       "name": "faiss_gpu_ivf_flat.nlist4096",
       "algo": "faiss_gpu_ivf_flat",
-<<<<<<< HEAD
       "build_param": {"nlist":4096},
       "file": "glove-100-inner/faiss_gpu_ivf_flat/nlist4096",
-=======
-      "build_param": {
-        "nlist": 4096
-      },
-      "file": "index/glove-100-inner/faiss_ivf_flat/nlist4096",
->>>>>>> 8522a143
       "search_params": [
         {
           "nprobe": 1
@@ -226,15 +205,9 @@
     {
       "name": "faiss_gpu_ivf_flat.nlist8192",
       "algo": "faiss_gpu_ivf_flat",
-<<<<<<< HEAD
       "build_param": {"nlist":8192},
       "file": "glove-100-inner/faiss_gpu_ivf_flat/nlist8192",
-=======
-      "build_param": {
-        "nlist": 8192
-      },
       "file": "index/glove-100-inner/faiss_ivf_flat/nlist8192",
->>>>>>> 8522a143
       "search_params": [
         {
           "nprobe": 1
@@ -266,15 +239,10 @@
     {
       "name": "faiss_gpu_ivf_flat.nlist16384",
       "algo": "faiss_gpu_ivf_flat",
-<<<<<<< HEAD
-      "build_param": {"nlist":16384},
-      "file": "glove-100-inner/faiss_gpu_ivf_flat/nlist16384",
-=======
       "build_param": {
         "nlist": 16384
       },
-      "file": "index/glove-100-inner/faiss_ivf_flat/nlist16384",
->>>>>>> 8522a143
+      "file": "index/glove-100-inner/faiss_gpu_ivf_flat/nlist16384",
       "search_params": [
         {
           "nprobe": 1
@@ -304,242 +272,10 @@
           "nprobe": 2000
         }
       ],
-      "search_result_file": "result/glove-100-inner/faiss_ivf_flat/nlist16384"
-    },
-    {
-<<<<<<< HEAD
-      "name": "faiss_gpu_ivf_pq.M2-nlist1024",
-      "algo": "faiss_gpu_ivf_pq",
-      "build_param": {"nlist":1024, "M":2},
-      "file": "glove-100-inner/faiss_gpu_ivf_pq/M2-nlist1024",
-      "search_params": [
-        {"nprobe":1},
-        {"nprobe":5},
-        {"nprobe":10},
-        {"nprobe":50},
-        {"nprobe":100},
-        {"nprobe":200},
-        {"nprobe":500},
-        {"nprobe":1000}
-      ]
-    },
-    {
-      "name": "faiss_gpu_ivf_pq.M2-nlist2048",
-      "algo": "faiss_gpu_ivf_pq",
-      "build_param": {"nlist":2048, "M":2},
-      "file": "glove-100-inner/faiss_gpu_ivf_pq/M2-nlist2048",
-      "search_params": [
-        {"nprobe":1},
-        {"nprobe":5},
-        {"nprobe":10},
-        {"nprobe":50},
-        {"nprobe":100},
-        {"nprobe":200},
-        {"nprobe":500},
-        {"nprobe":1000}
-      ]
-    },
-    {
-      "name": "faiss_gpu_ivf_pq.M2-nlist4096",
-      "algo": "faiss_gpu_ivf_pq",
-      "build_param": {"nlist":4096, "M":2},
-      "file": "glove-100-inner/faiss_gpu_ivf_pq/M2-nlist4096",
-      "search_params": [
-        {"nprobe":1},
-        {"nprobe":5},
-        {"nprobe":10},
-        {"nprobe":50},
-        {"nprobe":100},
-        {"nprobe":200},
-        {"nprobe":500},
-        {"nprobe":1000}
-      ]
-    },
-    {
-      "name": "faiss_gpu_ivf_pq.M2-nlist8192",
-      "algo": "faiss_gpu_ivf_pq",
-      "build_param": {"nlist":8192, "M":2},
-      "file": "glove-100-inner/faiss_gpu_ivf_pq/M2-nlist8192",
-      "search_params": [
-        {"nprobe":1},
-        {"nprobe":5},
-        {"nprobe":10},
-        {"nprobe":50},
-        {"nprobe":100},
-        {"nprobe":200},
-        {"nprobe":500},
-        {"nprobe":1000}
-      ]
-    },
-    {
-      "name": "faiss_gpu_ivf_pq.M2-nlist16384",
-      "algo": "faiss_gpu_ivf_pq",
-      "build_param": {"nlist":16384, "M":2},
-      "file": "glove-100-inner/faiss_gpu_ivf_pq/M2-nlist16384",
-      "search_params": [
-        {"nprobe":1},
-        {"nprobe":5},
-        {"nprobe":10},
-        {"nprobe":50},
-        {"nprobe":100},
-        {"nprobe":200},
-        {"nprobe":500},
-        {"nprobe":1000},
-        {"nprobe":2000}
-      ]
-    },
-    {
-      "name": "faiss_gpu_ivf_pq.M4-nlist1024",
-      "algo": "faiss_gpu_ivf_pq",
-      "build_param": {"nlist":1024, "M":4},
-      "file": "glove-100-inner/faiss_gpu_ivf_pq/M4-nlist1024",
-      "search_params": [
-        {"nprobe":1},
-        {"nprobe":5},
-        {"nprobe":10},
-        {"nprobe":50},
-        {"nprobe":100},
-        {"nprobe":200},
-        {"nprobe":500},
-        {"nprobe":1000}
-      ]
-    },
-    {
-      "name": "faiss_gpu_ivf_pq.M4-nlist2048",
-      "algo": "faiss_gpu_ivf_pq",
-      "build_param": {"nlist":2048, "M":4},
-      "file": "glove-100-inner/faiss_gpu_ivf_pq/M4-nlist2048",
-      "search_params": [
-        {"nprobe":1},
-        {"nprobe":5},
-        {"nprobe":10},
-        {"nprobe":50},
-        {"nprobe":100},
-        {"nprobe":200},
-        {"nprobe":500},
-        {"nprobe":1000}
-      ]
-    },
-    {
-      "name": "faiss_gpu_ivf_pq.M4-nlist4096",
-      "algo": "faiss_gpu_ivf_pq",
-      "build_param": {"nlist":4096, "M":4},
-      "file": "glove-100-inner/faiss_gpu_ivf_pq/M4-nlist4096",
-      "search_params": [
-        {"nprobe":1},
-        {"nprobe":5},
-        {"nprobe":10},
-        {"nprobe":50},
-        {"nprobe":100},
-        {"nprobe":200},
-        {"nprobe":500},
-        {"nprobe":1000}
-      ]
-    },
-    {
-      "name": "faiss_gpu_ivf_pq.M4-nlist8192",
-      "algo": "faiss_gpu_ivf_pq",
-      "build_param": {"nlist":8192, "M":4},
-      "file": "glove-100-inner/faiss_gpu_ivf_pq/M4-nlist8192",
-      "search_params": [
-        {"nprobe":1},
-        {"nprobe":5},
-        {"nprobe":10},
-        {"nprobe":50},
-        {"nprobe":100},
-        {"nprobe":200},
-        {"nprobe":500},
-        {"nprobe":1000}
-      ]
-    },
-    {
-      "name": "faiss_gpu_ivf_pq.M4-nlist16384",
-      "algo": "faiss_gpu_ivf_pq",
-      "build_param": {"nlist":16384, "M":4},
-      "file": "glove-100-inner/faiss_gpu_ivf_pq/M4-nlist16384",
-      "search_params": [
-        {"nprobe":1},
-        {"nprobe":5},
-        {"nprobe":10},
-        {"nprobe":50},
-        {"nprobe":100},
-        {"nprobe":200},
-        {"nprobe":500},
-        {"nprobe":1000},
-        {"nprobe":2000}
-      ]
-    },
-    {
-      "name": "faiss_gpu_ivf_pq.M20-nlist1024",
-      "algo": "faiss_gpu_ivf_pq",
-      "build_param": {"nlist":1024, "M":20},
-      "file": "glove-100-inner/faiss_gpu_ivf_pq/M20-nlist1024",
-      "search_params": [
-        {"nprobe":1},
-        {"nprobe":5},
-        {"nprobe":10},
-        {"nprobe":50},
-        {"nprobe":100},
-        {"nprobe":200},
-        {"nprobe":500},
-        {"nprobe":1000}
-      ]
-    },
-    {
-      "name": "faiss_gpu_ivf_pq.M20-nlist2048",
-      "algo": "faiss_gpu_ivf_pq",
-      "build_param": {"nlist":2048, "M":20},
-      "file": "glove-100-inner/faiss_gpu_ivf_pq/M20-nlist2048",
-      "search_params": [
-        {"nprobe":1},
-        {"nprobe":5},
-        {"nprobe":10},
-        {"nprobe":50},
-        {"nprobe":100},
-        {"nprobe":200},
-        {"nprobe":500},
-        {"nprobe":1000}
-      ]
-    },
-    {
-      "name": "faiss_gpu_ivf_pq.M20-nlist4096",
-      "algo": "faiss_gpu_ivf_pq",
-      "build_param": {"nlist":4096, "M":20},
-      "file": "glove-100-inner/faiss_gpu_ivf_pq/M20-nlist4096",
-      "search_params": [
-        {"nprobe":1},
-        {"nprobe":5},
-        {"nprobe":10},
-        {"nprobe":50},
-        {"nprobe":100},
-        {"nprobe":200},
-        {"nprobe":500},
-        {"nprobe":1000}
-      ]
-    },
-    {
-      "name": "faiss_gpu_ivf_pq.M20-nlist8192",
-      "algo": "faiss_gpu_ivf_pq",
-      "build_param": {"nlist":8192, "M":20},
-      "file": "glove-100-inner/faiss_gpu_ivf_pq/M20-nlist8192",
-      "search_params": [
-        {"nprobe":1},
-        {"nprobe":5},
-        {"nprobe":10},
-        {"nprobe":50},
-        {"nprobe":100},
-        {"nprobe":200},
-        {"nprobe":500},
-        {"nprobe":1000}
-      ]
-    },
-    {
-      "name": "faiss_gpu_ivf_pq.M20-nlist16384",
-      "algo": "faiss_gpu_ivf_pq",
-      "build_param": {"nlist":16384, "M":20},
-      "file": "glove-100-inner/faiss_gpu_ivf_pq/M20-nlist16384",
-=======
-      "name": "faiss_ivf_pq.M64-nlist1024",
+      "search_result_file": "result/glove-100-inner/faiss_gpu_ivf_flat/nlist16384"
+    },
+    {
+      "name": "faiss_gpu_ivf_pq.M64-nlist1024",
       "algo": "faiss_gpu_ivf_pq",
       "build_param": {
         "nlist": 1024,
@@ -547,7 +283,7 @@
         "useFloat16": true,
         "usePrecomputed": true
       },
-      "file": "index/glove-100-inner/faiss_ivf_pq/M64-nlist1024",
+      "file": "index/glove-100-inner/faiss_gpu_ivf_pq/M64-nlist1024",
       "search_params": [
         {
           "nprobe": 10
@@ -571,7 +307,7 @@
       "search_result_file": "result/glove-100-inner/faiss_ivf_pq/M64-nlist1024"
     },
     {
-      "name": "faiss_ivf_pq.M64-nlist1024.noprecomp",
+      "name": "faiss_gpu_ivf_pq.M64-nlist1024.noprecomp",
       "algo": "faiss_gpu_ivf_pq",
       "build_param": {
         "nlist": 1024,
@@ -579,84 +315,70 @@
         "useFloat16": true,
         "usePrecomputed": false
       },
-      "file": "index/glove-100-inner/faiss_ivf_pq/M64-nlist1024.noprecomp",
->>>>>>> 8522a143
-      "search_params": [
-        {
-          "nprobe": 10
-        },
-        {
-          "nprobe": 50
-        },
-        {
-          "nprobe": 100
-        },
-        {
-          "nprobe": 200
-        },
-        {
-          "nprobe": 500
-        },
-        {
-          "nprobe": 1000
-        }
-      ],
-      "search_result_file": "result/glove-100-inner/faiss_ivf_pq/M64-nlist1024"
+      "file": "index/glove-100-inner/faiss_gpu_ivf_pq/M64-nlist1024.noprecomp",
+      "search_params": [
+        {
+          "nprobe": 10
+        },
+        {
+          "nprobe": 50
+        },
+        {
+          "nprobe": 100
+        },
+        {
+          "nprobe": 200
+        },
+        {
+          "nprobe": 500
+        },
+        {
+          "nprobe": 1000
+        }
+      ],
+      "search_result_file": "result/glove-100-inner/faiss_gpu_ivf_pq/M64-nlist1024"
     },
     {
       "name": "faiss_gpu_ivf_sq.nlist1024-fp16",
       "algo": "faiss_gpu_ivf_sq",
-<<<<<<< HEAD
-      "build_param": {"nlist":1024, "quantizer_type":"fp16"},
-      "file": "glove-100-inner/faiss_gpu_ivf_sq/nlist1024-fp16",
-=======
       "build_param": {
         "nlist": 1024,
         "quantizer_type": "fp16"
       },
-      "file": "index/glove-100-inner/faiss_ivf_sq/nlist1024-fp16",
->>>>>>> 8522a143
-      "search_params": [
-        {
-          "nprobe": 1
-        },
-        {
-          "nprobe": 5
-        },
-        {
-          "nprobe": 10
-        },
-        {
-          "nprobe": 50
-        },
-        {
-          "nprobe": 100
-        },
-        {
-          "nprobe": 200
-        },
-        {
-          "nprobe": 500
-        },
-        {
-          "nprobe": 1000
-        }
-      ],
-      "search_result_file": "result/glove-100-inner/faiss_ivf_sq/nlist1024-fp16"
+      "file": "index/glove-100-inner/faiss_gpu_ivf_sq/nlist1024-fp16",
+      "search_params": [
+        {
+          "nprobe": 1
+        },
+        {
+          "nprobe": 5
+        },
+        {
+          "nprobe": 10
+        },
+        {
+          "nprobe": 50
+        },
+        {
+          "nprobe": 100
+        },
+        {
+          "nprobe": 200
+        },
+        {
+          "nprobe": 500
+        },
+        {
+          "nprobe": 1000
+        }
+      ],
+      "search_result_file": "result/glove-100-inner/faiss_gpu_ivf_sq/nlist1024-fp16"
     },
     {
       "name": "faiss_gpu_ivf_sq.nlist2048-fp16",
       "algo": "faiss_gpu_ivf_sq",
-<<<<<<< HEAD
       "build_param": {"nlist":2048, "quantizer_type":"fp16"},
       "file": "glove-100-inner/faiss_gpu_ivf_sq/nlist2048-fp16",
-=======
-      "build_param": {
-        "nlist": 2048,
-        "quantizer_type": "fp16"
-      },
-      "file": "index/glove-100-inner/faiss_ivf_sq/nlist2048-fp16",
->>>>>>> 8522a143
       "search_params": [
         {
           "nprobe": 1
@@ -688,16 +410,8 @@
     {
       "name": "faiss_gpu_ivf_sq.nlist4096-fp16",
       "algo": "faiss_gpu_ivf_sq",
-<<<<<<< HEAD
       "build_param": {"nlist":4096, "quantizer_type":"fp16"},
       "file": "glove-100-inner/faiss_gpu_ivf_sq/nlist4096-fp16",
-=======
-      "build_param": {
-        "nlist": 4096,
-        "quantizer_type": "fp16"
-      },
-      "file": "index/glove-100-inner/faiss_ivf_sq/nlist4096-fp16",
->>>>>>> 8522a143
       "search_params": [
         {
           "nprobe": 1
@@ -729,16 +443,8 @@
     {
       "name": "faiss_gpu_ivf_sq.nlist8192-fp16",
       "algo": "faiss_gpu_ivf_sq",
-<<<<<<< HEAD
       "build_param": {"nlist":8192, "quantizer_type":"fp16"},
       "file": "glove-100-inner/faiss_gpu_ivf_sq/nlist8192-fp16",
-=======
-      "build_param": {
-        "nlist": 8192,
-        "quantizer_type": "fp16"
-      },
-      "file": "index/glove-100-inner/faiss_ivf_sq/nlist8192-fp16",
->>>>>>> 8522a143
       "search_params": [
         {
           "nprobe": 1
@@ -770,16 +476,8 @@
     {
       "name": "faiss_gpu_ivf_sq.nlist16384-fp16",
       "algo": "faiss_gpu_ivf_sq",
-<<<<<<< HEAD
       "build_param": {"nlist":16384, "quantizer_type":"fp16"},
       "file": "glove-100-inner/faiss_gpu_ivf_sq/nlist16384-fp16",
-=======
-      "build_param": {
-        "nlist": 16384,
-        "quantizer_type": "fp16"
-      },
-      "file": "index/glove-100-inner/faiss_ivf_sq/nlist16384-fp16",
->>>>>>> 8522a143
       "search_params": [
         {
           "nprobe": 1
@@ -814,16 +512,8 @@
     {
       "name": "faiss_gpu_ivf_sq.nlist1024-int8",
       "algo": "faiss_gpu_ivf_sq",
-<<<<<<< HEAD
       "build_param": {"nlist":1024, "quantizer_type":"int8"},
       "file": "glove-100-inner/faiss_gpu_ivf_sq/nlist1024-int8",
-=======
-      "build_param": {
-        "nlist": 1024,
-        "quantizer_type": "int8"
-      },
-      "file": "index/glove-100-inner/faiss_ivf_sq/nlist1024-int8",
->>>>>>> 8522a143
       "search_params": [
         {
           "nprobe": 1
@@ -855,16 +545,8 @@
     {
       "name": "faiss_gpu_ivf_sq.nlist2048-int8",
       "algo": "faiss_gpu_ivf_sq",
-<<<<<<< HEAD
       "build_param": {"nlist":2048, "quantizer_type":"int8"},
       "file": "glove-100-inner/faiss_gpu_ivf_sq/nlist2048-int8",
-=======
-      "build_param": {
-        "nlist": 2048,
-        "quantizer_type": "int8"
-      },
-      "file": "index/glove-100-inner/faiss_ivf_sq/nlist2048-int8",
->>>>>>> 8522a143
       "search_params": [
         {
           "nprobe": 1
@@ -896,16 +578,8 @@
     {
       "name": "faiss_gpu_ivf_sq.nlist4096-int8",
       "algo": "faiss_gpu_ivf_sq",
-<<<<<<< HEAD
       "build_param": {"nlist":4096, "quantizer_type":"int8"},
       "file": "glove-100-inner/faiss_gpu_ivf_sq/nlist4096-int8",
-=======
-      "build_param": {
-        "nlist": 4096,
-        "quantizer_type": "int8"
-      },
-      "file": "index/glove-100-inner/faiss_ivf_sq/nlist4096-int8",
->>>>>>> 8522a143
       "search_params": [
         {
           "nprobe": 1
@@ -937,16 +611,8 @@
     {
       "name": "faiss_gpu_ivf_sq.nlist8192-int8",
       "algo": "faiss_gpu_ivf_sq",
-<<<<<<< HEAD
       "build_param": {"nlist":8192, "quantizer_type":"int8"},
       "file": "glove-100-inner/faiss_gpu_ivf_sq/nlist8192-int8",
-=======
-      "build_param": {
-        "nlist": 8192,
-        "quantizer_type": "int8"
-      },
-      "file": "index/glove-100-inner/faiss_ivf_sq/nlist8192-int8",
->>>>>>> 8522a143
       "search_params": [
         {
           "nprobe": 1
@@ -978,16 +644,8 @@
     {
       "name": "faiss_gpu_ivf_sq.nlist16384-int8",
       "algo": "faiss_gpu_ivf_sq",
-<<<<<<< HEAD
       "build_param": {"nlist":16384, "quantizer_type":"int8"},
       "file": "glove-100-inner/faiss_gpu_ivf_sq/nlist16384-int8",
-=======
-      "build_param": {
-        "nlist": 16384,
-        "quantizer_type": "int8"
-      },
-      "file": "index/glove-100-inner/faiss_ivf_sq/nlist16384-int8",
->>>>>>> 8522a143
       "search_params": [
         {
           "nprobe": 1
@@ -1023,15 +681,9 @@
       "name": "faiss_gpu_flat",
       "algo": "faiss_gpu_flat",
       "build_param": {},
-<<<<<<< HEAD
       "file": "glove-100-inner/faiss_gpu_flat/flat",
       "search_params": [{}]
-=======
-      "file": "index/glove-100-inner/faiss_flat/flat",
-      "search_params": [
-        {}
-      ],
-      "search_result_file": "result/glove-100-inner/faiss_flat/flat"
+      "search_result_file": "result/glove-100-inner/faiss_gpu_flat/flat"
     },
 
     {
@@ -1082,7 +734,7 @@
           "smemLutDtype": "half"
         }
       ],
-      "search_result_file": "result/glove-100-inner/raft_ivf_pq/dimpq128-cluster1024"
+      "search_result_file": "result/glove-100-inner/raft_gpu_ivf_pq/dimpq128-cluster1024"
     },
     {
       "name": "raft_ivf_pq.dimpq128-cluster1024-float-float",
@@ -1201,7 +853,6 @@
         }
       ],
       "search_result_file": "result/glove-100-inner/raft_ivf_pq/dimpq128-cluster1024-float-half"
->>>>>>> 8522a143
     },
     {
       "name": "raft_ivf_pq.dimpq128-cluster1024-float-fp8",
